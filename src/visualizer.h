/** \file
 * Declaration of the public visualizer interface.
 */
 
#pragma once

#include "utils/num.h"
#include "utils/str.h"
#include "utils/vec.h"
#include "utils/map.h"
#include "program.h"

#include <cstdint>

namespace ql {

<<<<<<< HEAD
struct VisualizerConfiguration {
    const std::string &visualizerConfigPath;
    const std::string &waveformMappingPath;
};

void visualize(const ql::quantum_program* program, const std::string &visualizationType, const VisualizerConfiguration configuration);

#ifdef WITH_VISUALIZER
=======
const Color white = {{ 255, 255, 255 }};
const Color black = {{ 0, 0, 0 }};
const Color gray = {{ 128, 128, 128 }};
const Color lightblue = {{ 70, 210, 230 }};
const Color purple = {{ 225, 118, 225 }};
const Color green = {{ 112, 222, 90 }};
const Color yellow = {{ 200, 200, 20 }};
const Color red = {{ 255, 105, 97 }};

static const utils::Int MAX_ALLOWED_VISUALIZER_CYCLE = 2000;

struct VisualizerConfigurationPaths {
    const utils::Str &config;
    const utils::Str &waveformMapping;
};

void visualize(const quantum_program *program, const utils::Str &visualizationType, const VisualizerConfigurationPaths &configurationPaths);
>>>>>>> 907ac3dd

void assertPositive(utils::Int argument, const utils::Str &parameter);
void assertPositive(utils::Real argument, const utils::Str &parameter);

<<<<<<< HEAD
#endif //WITH_VISUALIZER
=======
// ----------------------------------------------- //
// -                    CYCLES                   - //
// ----------------------------------------------- //

class CycleLabels {
private:
    utils::Bool enabled = true;
    utils::Bool inNanoSeconds = false;
    utils::Int rowHeight = 24;
    utils::Int fontHeight = 13;
    Color fontColor = black;

public:
    utils::Bool areEnabled() const { return enabled; }
    utils::Bool areInNanoSeconds() const { return inNanoSeconds; }
    utils::Int getRowHeight() const { return rowHeight; }
    utils::Int getFontHeight() const { return fontHeight; }
    Color getFontColor() const { return fontColor; }
    
    void setEnabled(const utils::Bool argument) { enabled = argument; }
    void setInNanoSeconds(const utils::Bool argument) { inNanoSeconds = argument; }
    void setRowHeight(const utils::Int argument) { assertPositive(argument, "cycles.labels.rowHeight"); rowHeight = argument; }
    void setFontHeight(const utils::Int argument) { assertPositive(argument, "cycles.labels.fontHeight"); fontHeight = argument; }
    void setFontColor(const Color argument) { fontColor = argument; }
};

class CycleEdges {
private:
    utils::Bool enabled = true;
    Color color = {{ 0, 0, 0 }};
    utils::Real alpha = 0.2;

public:
    utils::Bool areEnabled() const { return enabled; }
    Color getColor() const { return color; }
    utils::Real getAlpha() const { return alpha; }
    
    void setEnabled(const utils::Bool argument) { enabled = argument; }
    void setColor(const Color argument) { color = argument; }
    void setAlpha(const utils::Real argument) { assertPositive(argument, "cycles.edges.alpha"); alpha = argument; }
};

class CycleCutting {
private:
    utils::Bool enabled = true;
    utils::Int emptyCycleThreshold = 2;
    utils::Int cutCycleWidth = 16;
    utils::Real cutCycleWidthModifier = 0.5;

public:
    utils::Bool isEnabled() const { return enabled; }
    utils::Int getEmptyCycleThreshold() const { return emptyCycleThreshold; }
    utils::Int getCutCycleWidth() const { return cutCycleWidth; }
    utils::Real getCutCycleWidthModifier() const { return cutCycleWidthModifier; }

    void setEnabled(const utils::Bool argument) { enabled = argument; }
    void setEmptyCycleThreshold(const utils::Int argument) { assertPositive(argument, "cycles.cutting.emptyCycleThreshold"); emptyCycleThreshold = argument; }
    void setCutCycleWidth(const utils::Int argument) { assertPositive(argument, "cycles.cutting.cutCycleWidth"); cutCycleWidth = argument; }
    void setCutCycleWidthModifier(const utils::Real argument) { assertPositive(argument, "cycles.cutting.cutCycleWidthModifier"); cutCycleWidthModifier = argument; }
};

class Cycles {
private:
    utils::Bool compress = false;
    utils::Bool partitionCyclesWithOverlap = true;

public:
    CycleLabels labels;
    CycleEdges edges;
    CycleCutting cutting;

    utils::Bool areCompressed() const { return compress; }
    utils::Bool arePartitioned() const { return partitionCyclesWithOverlap; }

    void setCompressed(const utils::Bool argument) { compress = argument; }
    void setPartitioned(const utils::Bool argument) { partitionCyclesWithOverlap = argument; }
};

// ----------------------------------------------- //
// -                  BIT LINES                  - //
// ----------------------------------------------- //

class BitLineLabels {
private:
    utils::Bool enabled = true;
    utils::Int columnWidth = 32;
    utils::Int fontHeight = 13;
    Color qbitColor = {{ 0, 0, 0 }};
    Color cbitColor = {{ 128, 128, 128 }};

public:
    utils::Bool areEnabled() const { return enabled; }
    utils::Int getColumnWidth() const { return columnWidth; }
    utils::Int getFontHeight() const { return fontHeight; }
    Color getQbitColor() const { return qbitColor; }
    Color getCbitColor() const { return cbitColor; }
    
    void setEnabled(const utils::Bool argument) { enabled = argument; }
    void setColumnWidth(const utils::Int argument) { assertPositive(argument, "bitLines.labels.columnWidth"); columnWidth = argument; }
    void setFontHeight(const utils::Int argument) { assertPositive(argument, "bitLines.labels.fontHeight"); fontHeight = argument; }
    void setQbitColor(const Color argument) { qbitColor = argument; }
    void setCbitColor(const Color argument) { cbitColor = argument; }
};

class QuantumLines {
private:
    Color color = {{ 0, 0, 0 }};

public:
    Color getColor() const { return color; }

    void setColor(const Color argument) { color = argument; }
};

class ClassicalLines {
private:
    utils::Bool enabled = true;
    utils::Bool group = true;
    utils::Int groupedLineGap = 2;
    Color color = {{ 128, 128, 128 }};

public:
    utils::Bool isEnabled() const { return enabled; }
    utils::Bool isGrouped() const { return group; }
    utils::Int getGroupedLineGap() const { return groupedLineGap; }
    Color getColor() const { return color; }
    
    void setEnabled(const utils::Bool argument) { enabled = argument; }
    void setGrouped(const utils::Bool argument) { group = argument; }
    void setGroupedLineGap(const utils::Int argument) { assertPositive(argument, "bitLines.classical.groupedLineGap"); groupedLineGap = argument; }
    void setColor(const Color argument) { color = argument; }
};

class BitLineEdges {
private:
    utils::Bool enabled = true;
    utils::Int thickness = 3;
    Color color = {{ 0, 0, 0 }};
    utils::Real alpha = 0.4;

public:
    utils::Bool areEnabled() const { return enabled; }
    utils::Int getThickness() const { return thickness; }
    Color getColor() const { return color; }
    utils::Real getAlpha() const { return alpha; }
    
    void setEnabled(const utils::Bool argument) { enabled = argument; }
    void setThickness(const utils::Int argument) { assertPositive(argument, "bitLines.edges.thickness"); thickness = argument; }
    void setColor(const Color argument) { color = argument; }
    void setAlpha(const utils::Real argument) { assertPositive(argument, "bitLines.edges.alpha"); alpha = argument; }

};

class BitLines {
public:
    BitLineLabels labels;
    QuantumLines quantum;
    ClassicalLines classical;
    BitLineEdges edges;
};

// ----------------------------------------------- //
// -               GENERAL PARAMETERS            - //
// ----------------------------------------------- //

struct Grid {
private:
    utils::Int cellSize = 32;
    utils::Int borderSize = 32;

public:
    utils::Int getCellSize() const { return cellSize; }
    utils::Int getBorderSize() const { return borderSize; }

    void setCellSize(const utils::Int argument) { assertPositive(argument, "grid.cellSize"); cellSize = argument; }
    void setBorderSize(const utils::Int argument) { assertPositive(argument, "grid.borderSize"); borderSize = argument; }
};

struct GateDurationOutlines {
private:
    utils::Bool enabled = true;
    utils::Int gap = 2;
    utils::Real fillAlpha = 0.1;
    utils::Real outlineAlpha = 0.3;
    Color outlineColor = black;

public:
    utils::Bool areEnabled() const { return enabled; }
    utils::Int getGap() const { return gap; }
    utils::Real getFillAlpha() const { return fillAlpha; }
    utils::Real getOutlineAlpha() const { return outlineAlpha; }
    Color getOutlineColor() const { return outlineColor; }

    void setEnabled(const utils::Bool argument) { enabled = argument; }
    void setGap(const utils::Int argument) { assertPositive(argument, "gateDurationOutlines.gap"); gap = argument; }
    void setFillAlpha(const utils::Real argument) { assertPositive(argument, "gateDurationOutlines.fillAlpha"); fillAlpha = argument; }
    void setOutlineAlpha(const utils::Real argument) { assertPositive(argument, "gateDurationOutlines.outlineAlpha"); outlineAlpha = argument; }
    void setOutlineColor(const Color argument) { outlineColor = argument; }
};

struct Measurements {
private:
    utils::Bool enableConnection = true;
    utils::Int lineSpacing = 2;
    utils::Int arrowSize = 10;

public:
    utils::Bool isConnectionEnabled() const { return enableConnection; }
    utils::Int getLineSpacing() const { return lineSpacing; }
    utils::Int getArrowSize() const { return arrowSize; }

    void enableDrawConnection(const utils::Bool argument) { enableConnection = argument; }
    void setLineSpacing(const utils::Int argument) { assertPositive(argument, "measurements.lineSpacing"); lineSpacing = argument; }
    void setArrowSize(const utils::Int argument) { assertPositive(argument, "measurements.arrowSize"); arrowSize = argument; }
};

// ----------------------------------------------- //
// -                    PULSES                   - //
// ----------------------------------------------- //

struct Pulses {
private:
    utils::Bool enabled = false;
    utils::Int pulseRowHeightMicrowave = 32;
    utils::Int pulseRowHeightFlux = 32;
    utils::Int pulseRowHeightReadout = 32;
    Color pulseColorMicrowave = {{ 0, 0, 255 }};
    Color pulseColorFlux = {{ 255, 0, 0 }};
    Color pulseColorReadout = {{ 0, 255, 0 }};

public:
    utils::Bool areEnabled() const { return enabled; }
    utils::Int getPulseRowHeightMicrowave() const { return pulseRowHeightMicrowave; }
    utils::Int getPulseRowHeightFlux() const { return pulseRowHeightFlux; }
    utils::Int getPulseRowHeightReadout() const { return pulseRowHeightReadout; }
    Color getPulseColorMicrowave() const { return pulseColorMicrowave; }
    Color getPulseColorFlux() const { return pulseColorFlux; }
    Color getPulseColorReadout() const { return pulseColorReadout; }

    void setEnabled(const utils::Bool argument) { enabled = argument; }
    void setPulseRowHeightMicrowave(const utils::Int argument) { assertPositive(argument, "pulses.pulseRowHeightMicrowave"); pulseRowHeightMicrowave = argument; }
    void setPulseRowHeightFlux(const utils::Int argument) { assertPositive(argument, "pulses.pulseRowHeightFlux"); pulseRowHeightFlux = argument; }
    void setPulseRowHeightReadout(const utils::Int argument) { assertPositive(argument, "pulses.pulseRowHeightReadout"); pulseRowHeightReadout = argument; }
    void setPulseColorMicrowave(const Color argument) { pulseColorMicrowave = argument; }
    void setPulseColorFlux(const Color argument) { pulseColorFlux = argument; }
    void setPulseColorReadout(const Color argument) { pulseColorReadout = argument; }
};

// ----------------------------------------------- //
// -                    LAYOUT                   - //
// ----------------------------------------------- //

struct Layout {
    Cycles cycles;
    BitLines bitLines;
    Grid grid;
    GateDurationOutlines gateDurationOutlines;
    Measurements measurements;
    Pulses pulses;

    utils::Map<utils::Str, GateVisual> customGateVisuals;

    const utils::Map<gate_type_t, GateVisual> defaultGateVisuals {
        // TODO: use the proper symbol for dagger gates
        // TODO: use the proper symbol for measurement gates

        {__identity_gate__, { black, {
            { GATE, 13, "I", 13, white, lightblue, lightblue }}}},

        {__hadamard_gate__,	{ black, {
            { GATE, 13, "H", 13, white, lightblue, lightblue }}}},

        {__pauli_x_gate__, { black, {
            { GATE, 13, "X", 13, white, green, green }}}},

        {__pauli_y_gate__, { black, {
            { GATE, 13, "Y", 13, white, green, green }}}},

        {__pauli_z_gate__, { black, {
            { GATE, 13, "Z", 13, white, green, green }}}},

        {__phase_gate__, { black, {
            { GATE, 13, "S", 13, white, yellow, yellow }}}},

        {__phasedag_gate__, { black, {
            { GATE, 13, "S\u2020", 13, white, yellow, yellow }}}},

        {__t_gate__, { black, {
            { GATE, 13, "T", 13, white, red, red }}}},

        {__tdag_gate__, { black, {
            { GATE, 13, "T\u2020", 13, white, red, red }}}},

        {__rx90_gate__, { black, {
            {}}}},
        {__mrx90_gate__, { black, {
            {}}}},
        {__rx180_gate__, { black, {
            {}}}},
        {__ry90_gate__, { black, {
            {}}}},
        {__mry90_gate__, { black, {
            {}}}},
        {__ry180_gate__, { black, {
            {}}}},
        {__rx_gate__, { black, {
            {}}}},
        {__ry_gate__, { black, {
            {}}}},
        {__rz_gate__, { black, {
            {}}}},
        {__prepz_gate__, { black, {
            {}}}},

        {__cnot_gate__,	{ black, {
            { CONTROL, 3, "", 0, black, black, black },
            { NOT, 8, "", 0, black, black, black }}}},

        {__cphase_gate__, { lightblue, {
            { CONTROL, 3, "", 0, black, lightblue, lightblue },
            { CONTROL, 3, "", 0, black, lightblue, lightblue }}}},

        {__toffoli_gate__, { black, {
            {}}}},
        {__custom_gate__, { black, {
            {}}}},
        {__composite_gate__, { black, {
            {}}}},

        {__measure_gate__, { gray, {
            { GATE, 13, "M", 13, white, purple, purple },
            { NONE, 3, "", 0, black, black, black }}}},

        {__display__, { black, {
            {}}}},
        {__display_binary__, { black, {
            {}}}},
        {__nop_gate__, { black, {
            {}}}},
        {__dummy_gate__, { black, {
            {}}}},

        {__swap_gate__, { black, {
            { CROSS, 6, "", 0, black, black, black },
            { CROSS, 6, "", 0, black, black, black }}}},

        {__wait_gate__, { black, {
            {}}}},
        {__classical_gate__, { black, {
            {}}}}
    };
};
>>>>>>> 907ac3dd

} // namespace ql<|MERGE_RESOLUTION|>--- conflicted
+++ resolved
@@ -14,393 +14,18 @@
 
 namespace ql {
 
-<<<<<<< HEAD
 struct VisualizerConfiguration {
-    const std::string &visualizerConfigPath;
-    const std::string &waveformMappingPath;
+    const utils::Str &visualizerConfigPath;
+    const utils::Str &waveformMappingPath;
 };
 
-void visualize(const ql::quantum_program* program, const std::string &visualizationType, const VisualizerConfiguration configuration);
+void visualize(const quantum_program* program, const utils::Str &visualizationType, const VisualizerConfiguration &configuration);
 
 #ifdef WITH_VISUALIZER
-=======
-const Color white = {{ 255, 255, 255 }};
-const Color black = {{ 0, 0, 0 }};
-const Color gray = {{ 128, 128, 128 }};
-const Color lightblue = {{ 70, 210, 230 }};
-const Color purple = {{ 225, 118, 225 }};
-const Color green = {{ 112, 222, 90 }};
-const Color yellow = {{ 200, 200, 20 }};
-const Color red = {{ 255, 105, 97 }};
-
-static const utils::Int MAX_ALLOWED_VISUALIZER_CYCLE = 2000;
-
-struct VisualizerConfigurationPaths {
-    const utils::Str &config;
-    const utils::Str &waveformMapping;
-};
-
-void visualize(const quantum_program *program, const utils::Str &visualizationType, const VisualizerConfigurationPaths &configurationPaths);
->>>>>>> 907ac3dd
 
 void assertPositive(utils::Int argument, const utils::Str &parameter);
 void assertPositive(utils::Real argument, const utils::Str &parameter);
 
-<<<<<<< HEAD
 #endif //WITH_VISUALIZER
-=======
-// ----------------------------------------------- //
-// -                    CYCLES                   - //
-// ----------------------------------------------- //
-
-class CycleLabels {
-private:
-    utils::Bool enabled = true;
-    utils::Bool inNanoSeconds = false;
-    utils::Int rowHeight = 24;
-    utils::Int fontHeight = 13;
-    Color fontColor = black;
-
-public:
-    utils::Bool areEnabled() const { return enabled; }
-    utils::Bool areInNanoSeconds() const { return inNanoSeconds; }
-    utils::Int getRowHeight() const { return rowHeight; }
-    utils::Int getFontHeight() const { return fontHeight; }
-    Color getFontColor() const { return fontColor; }
-    
-    void setEnabled(const utils::Bool argument) { enabled = argument; }
-    void setInNanoSeconds(const utils::Bool argument) { inNanoSeconds = argument; }
-    void setRowHeight(const utils::Int argument) { assertPositive(argument, "cycles.labels.rowHeight"); rowHeight = argument; }
-    void setFontHeight(const utils::Int argument) { assertPositive(argument, "cycles.labels.fontHeight"); fontHeight = argument; }
-    void setFontColor(const Color argument) { fontColor = argument; }
-};
-
-class CycleEdges {
-private:
-    utils::Bool enabled = true;
-    Color color = {{ 0, 0, 0 }};
-    utils::Real alpha = 0.2;
-
-public:
-    utils::Bool areEnabled() const { return enabled; }
-    Color getColor() const { return color; }
-    utils::Real getAlpha() const { return alpha; }
-    
-    void setEnabled(const utils::Bool argument) { enabled = argument; }
-    void setColor(const Color argument) { color = argument; }
-    void setAlpha(const utils::Real argument) { assertPositive(argument, "cycles.edges.alpha"); alpha = argument; }
-};
-
-class CycleCutting {
-private:
-    utils::Bool enabled = true;
-    utils::Int emptyCycleThreshold = 2;
-    utils::Int cutCycleWidth = 16;
-    utils::Real cutCycleWidthModifier = 0.5;
-
-public:
-    utils::Bool isEnabled() const { return enabled; }
-    utils::Int getEmptyCycleThreshold() const { return emptyCycleThreshold; }
-    utils::Int getCutCycleWidth() const { return cutCycleWidth; }
-    utils::Real getCutCycleWidthModifier() const { return cutCycleWidthModifier; }
-
-    void setEnabled(const utils::Bool argument) { enabled = argument; }
-    void setEmptyCycleThreshold(const utils::Int argument) { assertPositive(argument, "cycles.cutting.emptyCycleThreshold"); emptyCycleThreshold = argument; }
-    void setCutCycleWidth(const utils::Int argument) { assertPositive(argument, "cycles.cutting.cutCycleWidth"); cutCycleWidth = argument; }
-    void setCutCycleWidthModifier(const utils::Real argument) { assertPositive(argument, "cycles.cutting.cutCycleWidthModifier"); cutCycleWidthModifier = argument; }
-};
-
-class Cycles {
-private:
-    utils::Bool compress = false;
-    utils::Bool partitionCyclesWithOverlap = true;
-
-public:
-    CycleLabels labels;
-    CycleEdges edges;
-    CycleCutting cutting;
-
-    utils::Bool areCompressed() const { return compress; }
-    utils::Bool arePartitioned() const { return partitionCyclesWithOverlap; }
-
-    void setCompressed(const utils::Bool argument) { compress = argument; }
-    void setPartitioned(const utils::Bool argument) { partitionCyclesWithOverlap = argument; }
-};
-
-// ----------------------------------------------- //
-// -                  BIT LINES                  - //
-// ----------------------------------------------- //
-
-class BitLineLabels {
-private:
-    utils::Bool enabled = true;
-    utils::Int columnWidth = 32;
-    utils::Int fontHeight = 13;
-    Color qbitColor = {{ 0, 0, 0 }};
-    Color cbitColor = {{ 128, 128, 128 }};
-
-public:
-    utils::Bool areEnabled() const { return enabled; }
-    utils::Int getColumnWidth() const { return columnWidth; }
-    utils::Int getFontHeight() const { return fontHeight; }
-    Color getQbitColor() const { return qbitColor; }
-    Color getCbitColor() const { return cbitColor; }
-    
-    void setEnabled(const utils::Bool argument) { enabled = argument; }
-    void setColumnWidth(const utils::Int argument) { assertPositive(argument, "bitLines.labels.columnWidth"); columnWidth = argument; }
-    void setFontHeight(const utils::Int argument) { assertPositive(argument, "bitLines.labels.fontHeight"); fontHeight = argument; }
-    void setQbitColor(const Color argument) { qbitColor = argument; }
-    void setCbitColor(const Color argument) { cbitColor = argument; }
-};
-
-class QuantumLines {
-private:
-    Color color = {{ 0, 0, 0 }};
-
-public:
-    Color getColor() const { return color; }
-
-    void setColor(const Color argument) { color = argument; }
-};
-
-class ClassicalLines {
-private:
-    utils::Bool enabled = true;
-    utils::Bool group = true;
-    utils::Int groupedLineGap = 2;
-    Color color = {{ 128, 128, 128 }};
-
-public:
-    utils::Bool isEnabled() const { return enabled; }
-    utils::Bool isGrouped() const { return group; }
-    utils::Int getGroupedLineGap() const { return groupedLineGap; }
-    Color getColor() const { return color; }
-    
-    void setEnabled(const utils::Bool argument) { enabled = argument; }
-    void setGrouped(const utils::Bool argument) { group = argument; }
-    void setGroupedLineGap(const utils::Int argument) { assertPositive(argument, "bitLines.classical.groupedLineGap"); groupedLineGap = argument; }
-    void setColor(const Color argument) { color = argument; }
-};
-
-class BitLineEdges {
-private:
-    utils::Bool enabled = true;
-    utils::Int thickness = 3;
-    Color color = {{ 0, 0, 0 }};
-    utils::Real alpha = 0.4;
-
-public:
-    utils::Bool areEnabled() const { return enabled; }
-    utils::Int getThickness() const { return thickness; }
-    Color getColor() const { return color; }
-    utils::Real getAlpha() const { return alpha; }
-    
-    void setEnabled(const utils::Bool argument) { enabled = argument; }
-    void setThickness(const utils::Int argument) { assertPositive(argument, "bitLines.edges.thickness"); thickness = argument; }
-    void setColor(const Color argument) { color = argument; }
-    void setAlpha(const utils::Real argument) { assertPositive(argument, "bitLines.edges.alpha"); alpha = argument; }
-
-};
-
-class BitLines {
-public:
-    BitLineLabels labels;
-    QuantumLines quantum;
-    ClassicalLines classical;
-    BitLineEdges edges;
-};
-
-// ----------------------------------------------- //
-// -               GENERAL PARAMETERS            - //
-// ----------------------------------------------- //
-
-struct Grid {
-private:
-    utils::Int cellSize = 32;
-    utils::Int borderSize = 32;
-
-public:
-    utils::Int getCellSize() const { return cellSize; }
-    utils::Int getBorderSize() const { return borderSize; }
-
-    void setCellSize(const utils::Int argument) { assertPositive(argument, "grid.cellSize"); cellSize = argument; }
-    void setBorderSize(const utils::Int argument) { assertPositive(argument, "grid.borderSize"); borderSize = argument; }
-};
-
-struct GateDurationOutlines {
-private:
-    utils::Bool enabled = true;
-    utils::Int gap = 2;
-    utils::Real fillAlpha = 0.1;
-    utils::Real outlineAlpha = 0.3;
-    Color outlineColor = black;
-
-public:
-    utils::Bool areEnabled() const { return enabled; }
-    utils::Int getGap() const { return gap; }
-    utils::Real getFillAlpha() const { return fillAlpha; }
-    utils::Real getOutlineAlpha() const { return outlineAlpha; }
-    Color getOutlineColor() const { return outlineColor; }
-
-    void setEnabled(const utils::Bool argument) { enabled = argument; }
-    void setGap(const utils::Int argument) { assertPositive(argument, "gateDurationOutlines.gap"); gap = argument; }
-    void setFillAlpha(const utils::Real argument) { assertPositive(argument, "gateDurationOutlines.fillAlpha"); fillAlpha = argument; }
-    void setOutlineAlpha(const utils::Real argument) { assertPositive(argument, "gateDurationOutlines.outlineAlpha"); outlineAlpha = argument; }
-    void setOutlineColor(const Color argument) { outlineColor = argument; }
-};
-
-struct Measurements {
-private:
-    utils::Bool enableConnection = true;
-    utils::Int lineSpacing = 2;
-    utils::Int arrowSize = 10;
-
-public:
-    utils::Bool isConnectionEnabled() const { return enableConnection; }
-    utils::Int getLineSpacing() const { return lineSpacing; }
-    utils::Int getArrowSize() const { return arrowSize; }
-
-    void enableDrawConnection(const utils::Bool argument) { enableConnection = argument; }
-    void setLineSpacing(const utils::Int argument) { assertPositive(argument, "measurements.lineSpacing"); lineSpacing = argument; }
-    void setArrowSize(const utils::Int argument) { assertPositive(argument, "measurements.arrowSize"); arrowSize = argument; }
-};
-
-// ----------------------------------------------- //
-// -                    PULSES                   - //
-// ----------------------------------------------- //
-
-struct Pulses {
-private:
-    utils::Bool enabled = false;
-    utils::Int pulseRowHeightMicrowave = 32;
-    utils::Int pulseRowHeightFlux = 32;
-    utils::Int pulseRowHeightReadout = 32;
-    Color pulseColorMicrowave = {{ 0, 0, 255 }};
-    Color pulseColorFlux = {{ 255, 0, 0 }};
-    Color pulseColorReadout = {{ 0, 255, 0 }};
-
-public:
-    utils::Bool areEnabled() const { return enabled; }
-    utils::Int getPulseRowHeightMicrowave() const { return pulseRowHeightMicrowave; }
-    utils::Int getPulseRowHeightFlux() const { return pulseRowHeightFlux; }
-    utils::Int getPulseRowHeightReadout() const { return pulseRowHeightReadout; }
-    Color getPulseColorMicrowave() const { return pulseColorMicrowave; }
-    Color getPulseColorFlux() const { return pulseColorFlux; }
-    Color getPulseColorReadout() const { return pulseColorReadout; }
-
-    void setEnabled(const utils::Bool argument) { enabled = argument; }
-    void setPulseRowHeightMicrowave(const utils::Int argument) { assertPositive(argument, "pulses.pulseRowHeightMicrowave"); pulseRowHeightMicrowave = argument; }
-    void setPulseRowHeightFlux(const utils::Int argument) { assertPositive(argument, "pulses.pulseRowHeightFlux"); pulseRowHeightFlux = argument; }
-    void setPulseRowHeightReadout(const utils::Int argument) { assertPositive(argument, "pulses.pulseRowHeightReadout"); pulseRowHeightReadout = argument; }
-    void setPulseColorMicrowave(const Color argument) { pulseColorMicrowave = argument; }
-    void setPulseColorFlux(const Color argument) { pulseColorFlux = argument; }
-    void setPulseColorReadout(const Color argument) { pulseColorReadout = argument; }
-};
-
-// ----------------------------------------------- //
-// -                    LAYOUT                   - //
-// ----------------------------------------------- //
-
-struct Layout {
-    Cycles cycles;
-    BitLines bitLines;
-    Grid grid;
-    GateDurationOutlines gateDurationOutlines;
-    Measurements measurements;
-    Pulses pulses;
-
-    utils::Map<utils::Str, GateVisual> customGateVisuals;
-
-    const utils::Map<gate_type_t, GateVisual> defaultGateVisuals {
-        // TODO: use the proper symbol for dagger gates
-        // TODO: use the proper symbol for measurement gates
-
-        {__identity_gate__, { black, {
-            { GATE, 13, "I", 13, white, lightblue, lightblue }}}},
-
-        {__hadamard_gate__,	{ black, {
-            { GATE, 13, "H", 13, white, lightblue, lightblue }}}},
-
-        {__pauli_x_gate__, { black, {
-            { GATE, 13, "X", 13, white, green, green }}}},
-
-        {__pauli_y_gate__, { black, {
-            { GATE, 13, "Y", 13, white, green, green }}}},
-
-        {__pauli_z_gate__, { black, {
-            { GATE, 13, "Z", 13, white, green, green }}}},
-
-        {__phase_gate__, { black, {
-            { GATE, 13, "S", 13, white, yellow, yellow }}}},
-
-        {__phasedag_gate__, { black, {
-            { GATE, 13, "S\u2020", 13, white, yellow, yellow }}}},
-
-        {__t_gate__, { black, {
-            { GATE, 13, "T", 13, white, red, red }}}},
-
-        {__tdag_gate__, { black, {
-            { GATE, 13, "T\u2020", 13, white, red, red }}}},
-
-        {__rx90_gate__, { black, {
-            {}}}},
-        {__mrx90_gate__, { black, {
-            {}}}},
-        {__rx180_gate__, { black, {
-            {}}}},
-        {__ry90_gate__, { black, {
-            {}}}},
-        {__mry90_gate__, { black, {
-            {}}}},
-        {__ry180_gate__, { black, {
-            {}}}},
-        {__rx_gate__, { black, {
-            {}}}},
-        {__ry_gate__, { black, {
-            {}}}},
-        {__rz_gate__, { black, {
-            {}}}},
-        {__prepz_gate__, { black, {
-            {}}}},
-
-        {__cnot_gate__,	{ black, {
-            { CONTROL, 3, "", 0, black, black, black },
-            { NOT, 8, "", 0, black, black, black }}}},
-
-        {__cphase_gate__, { lightblue, {
-            { CONTROL, 3, "", 0, black, lightblue, lightblue },
-            { CONTROL, 3, "", 0, black, lightblue, lightblue }}}},
-
-        {__toffoli_gate__, { black, {
-            {}}}},
-        {__custom_gate__, { black, {
-            {}}}},
-        {__composite_gate__, { black, {
-            {}}}},
-
-        {__measure_gate__, { gray, {
-            { GATE, 13, "M", 13, white, purple, purple },
-            { NONE, 3, "", 0, black, black, black }}}},
-
-        {__display__, { black, {
-            {}}}},
-        {__display_binary__, { black, {
-            {}}}},
-        {__nop_gate__, { black, {
-            {}}}},
-        {__dummy_gate__, { black, {
-            {}}}},
-
-        {__swap_gate__, { black, {
-            { CROSS, 6, "", 0, black, black, black },
-            { CROSS, 6, "", 0, black, black, black }}}},
-
-        {__wait_gate__, { black, {
-            {}}}},
-        {__classical_gate__, { black, {
-            {}}}}
-    };
-};
->>>>>>> 907ac3dd
 
 } // namespace ql