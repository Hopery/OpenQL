--- conflicted
+++ resolved
@@ -354,14 +354,9 @@
                     auto id2 = (*insIt2)->name;
                     auto itype1 = (*insIt1)->type();
                     auto itype2 = (*insIt2)->type();
-<<<<<<< HEAD
                     if (itype1 == __classical_gate__ || itype2 == __classical_gate__ ||
                         itype1 == __remap_gate__ || itype2 == __remap_gate__) {
-                        DOUT("Not splicing " << id1 << " and " << id2);
-=======
-                    if (itype1 == __classical_gate__ || itype2 == __classical_gate__) {
                         QL_DOUT("Not splicing " << id1 << " and " << id2);
->>>>>>> 907ac3dd
                         continue;
                     }
 
@@ -448,7 +443,7 @@
             auto itype = (*(firstInsIt))->type();
 
             if (itype == __remap_gate__) {
-                DOUT("skipping generation of qisa for remap gate");
+                QL_DOUT("skipping generation of qisa for remap gate");
             } else if (itype == __classical_gate__) {
                 classical_bundle = true;
                 ssinst << classical_instruction2qisa( (classical_cc *)(*firstInsIt) );
