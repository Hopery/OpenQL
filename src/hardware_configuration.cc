--- conflicted
+++ resolved
@@ -129,13 +129,8 @@
         // format of key and value (which is a custom_gate)'s name in instruction_map:
         //  "^(token|(token token(,token)*))$"
         //  so with a comma between any operands
-<<<<<<< HEAD
         instruction_map.set(name) = load_instruction(name, attr);
-        QL_DOUT("instruction " << name << " loaded.");
-=======
-        instruction_map[name] = load_instruction(name, attr);
-        DOUT("instruction '" << name << "' loaded.");
->>>>>>> f5af0347
+        QL_DOUT("instruction '" << name << "' loaded.");
     }
 
     // load optional section gate_decomposition
