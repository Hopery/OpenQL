--- conflicted
+++ resolved
@@ -127,14 +127,10 @@
  * Indicates that a gate currently in avlist has been mapped, can be
  * taken out of the avlist, and that its successors can be made available.
  */
-<<<<<<< HEAD
 void Future::completed_gate(const ir::compat::GateRef &gate) {
-=======
-void Future::completed_gate(const ir::GateRef &gate) {
     if (approx_gates_remaining) {
         approx_gates_remaining--;
     }
->>>>>>> 48e7a017
     if (options->lookahead_mode == LookaheadMode::DISABLED) {
         input_gatepp = std::next(input_gatepp);
     } else {
