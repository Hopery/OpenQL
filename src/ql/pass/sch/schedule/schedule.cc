--- conflicted
+++ resolved
@@ -51,11 +51,7 @@
 
     options.add_enum(
         "scheduler_target",
-<<<<<<< HEAD
-        "Which scheduling heuristic is to be used; ASAP schedules all gates as "
-=======
         "Which scheduling target is to be used; ASAP schedules all gates as "
->>>>>>> 2e675070
         "soon as possible, ALAP starts from the last gate and schedules all "
         "gates as late as possible, and uniform tries to smoothen out the "
         "amount of parallelism throughout each kernel. Uniform scheduling is "
