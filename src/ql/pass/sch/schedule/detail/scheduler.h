--- conflicted
+++ resolved
@@ -95,28 +95,16 @@
     // for each OperandType there is a separate type of state machine
     // for each particular operand there is a separate state machine
     // all vectors are indexed by the operand
-<<<<<<< HEAD
-    utils::Vec</*FIXME enum*/ EventType> last_q_event;      // Qubit: Default, Xrotate, Zrotate
-=======
     utils::Vec<EventType> last_q_event;           // Qubit: Default, Xrotate, Zrotate
->>>>>>> 7ac6f119
     utils::Vec<utils::Int> last_default;          // state machine: Default { Default | Xrotate+ | Zrotate+ }* Default
     utils::Vec<ReadersListType> last_x_rotates;
     utils::Vec<ReadersListType> last_z_rotates;
 
-<<<<<<< HEAD
-    utils::Vec</*FIXME enum*/ EventType> last_c_event;      // Creg: Write, Read
-    utils::Vec<utils::Int> last_c_writer;         // state machine: Write { Write | Read+ }* Write,
-    utils::Vec<ReadersListType> last_c_readers;
-
-    utils::Vec</*FIXME enum*/ EventType> last_b_event;      // Breg: Write, Read
-=======
     utils::Vec<EventType> last_c_event;           // Creg: Write, Read
     utils::Vec<utils::Int> last_c_writer;         // state machine: Write { Write | Read+ }* Write,
     utils::Vec<ReadersListType> last_c_readers;
 
     utils::Vec<EventType> last_b_event;           // Breg: Write, Read
->>>>>>> 7ac6f119
     utils::Vec<utils::Int> last_b_writer;         // state machine: Write { Write | Read+ }* Write,
     utils::Vec<ReadersListType> last_b_readers;
 
@@ -136,15 +124,9 @@
     // can add dependences for this new current gate on those previous ones
     void new_event(
         int curr_id,
-<<<<<<< HEAD
-        /*FIXME enum*/ OperandType operand_type,
-        utils::UInt operand,
-        /*FIXME enum*/ EventType curr_event,
-=======
         OperandType operand_type,
         utils::UInt operand,
         EventType curr_event,
->>>>>>> 7ac6f119
         bool commutes
     );
 
