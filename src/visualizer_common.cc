--- conflicted
+++ resolved
@@ -7,15 +7,10 @@
 #include "visualizer_common.h"
 #include "visualizer_circuit.h"
 #include "visualizer_interaction.h"
-<<<<<<< HEAD
-#include "options.h"
-#include "json.h"
-=======
 #include "utils/str.h"
 #include "utils/json.h"
 #include "utils/vec.h"
 #include "utils/pair.h"
->>>>>>> 907ac3dd
 
 #include <iostream>
 
@@ -55,9 +50,12 @@
 // [GENERAL] add option to save the image and/or open the window
 // [INTERACTION] output dot files for graphing software, default circle graph will also be shown
 // [INTERACTION] calculate angle to target qubit and place amount of interactions label accordingly
+// [MAPPING] add pseudogate containing virtual > real qubit mapping
 
 // -- IN PROGRESS ---
-// [MAPPING] add pseudogate containing virtual > real qubit mapping
+// [GENERAL] replace std::map with utils::Map
+// [GENERAL] replace primitives and containers with the ones specified in utils (int, double, bool, vector, map, string, etc.)
+// [GENERAL] fix compilation error due to merge
 // [GENERAL] update documentation
 
 // --- FUTURE WORK ---
@@ -78,22 +76,16 @@
 
 #ifndef WITH_VISUALIZER
 
-<<<<<<< HEAD
-void visualize(const ql::quantum_program* program, const std::string &visualizationType, const VisualizerConfiguration configuration) {
-    WOUT("The visualizer is disabled. If this was not intended, and OpenQL is running on Linux or Mac, the X11 library "
-=======
-void visualize(const quantum_program* program, const Str &visualizationType, const VisualizerConfigurationPaths &configurationPaths) {
+void visualize(const quantum_program* program, const Str &visualizationType, const VisualizerConfiguration &configuration) {
     QL_WOUT("The visualizer is disabled. If this was not intended, and OpenQL is running on Linux or Mac, the X11 library "
->>>>>>> 907ac3dd
-        << "might be missing and the visualizer has disabled itself.");
+         << "might be missing and the visualizer has disabled itself.");
 }
 
 #else
 
-<<<<<<< HEAD
-void visualize(const ql::quantum_program* program, const std::string &visualizationType, const VisualizerConfiguration configuration) {
-    IOUT("Starting visualization...");
-    IOUT("Visualization type: " << visualizationType);
+void visualize(const quantum_program* program, const Str &visualizationType, const VisualizerConfiguration &configuration) {
+    QL_IOUT("Starting visualization...");
+    QL_IOUT("Visualization type: " << visualizationType);
 
     // for (ql::quantum_kernel kernel : program->kernels) {
     //     for (ql::gate* const gate : kernel.get_circuit()) {
@@ -112,337 +104,25 @@
     // } else if (visualizationType == "INTERACTION_GRAPH") {
     //     visualizeInteractionGraph(program, configuration);
     // } else if (visualizationType == "MAPPING_GRAPH") {
-    //     WOUT("Mapping graph visualization not yet implemented.");
+    //     QL_WOUT("Mapping graph visualization not yet implemented.");
     // } else {
-    //     FATAL("Unknown visualization type: " << visualizationType << "!");
+    //     QL_FATAL("Unknown visualization type: " << visualizationType << "!");
     // }
-=======
-void visualize(const quantum_program* program, const Str &visualizationType, const VisualizerConfigurationPaths &configurationPaths) {
-    QL_IOUT("Starting visualization...");
-    QL_IOUT("Visualization type: " << visualizationType);
-
-    // Get the gate list from the program.
-    QL_DOUT("Getting gate list...");
-    Vec<GateProperties> gates = parseGates(program);
-    if (gates.empty()) {
-        QL_FATAL("Quantum program contains no gates!");
-    }
-
-    // Choose the proper visualization based on the visualization type.
-    if (visualizationType == "CIRCUIT") {
-        // Parse and validate the layout and instruction configuration file.
-        Layout layout = parseConfiguration(configurationPaths.config);
-        validateLayout(layout);
-
-        // Calculate circuit properties.
-        QL_DOUT("Calculating circuit properties...");
-        const Int cycleDuration = utoi(program->platform.cycle_time);
-        QL_DOUT("Cycle duration is: " + to_string(cycleDuration) + " ns.");
-        // Fix measurement gates without classical operands.
-        fixMeasurementOperands(gates);
-
-        visualizeCircuit(gates, layout, cycleDuration, configurationPaths.waveformMapping);
-    } else if (visualizationType == "INTERACTION_GRAPH") {
-        visualizeInteractionGraph(gates);
-    } else if (visualizationType == "MAPPING_GRAPH") {
-        QL_WOUT("Mapping graph visualization not yet implemented.");
-    } else {
-        QL_FATAL("Unknown visualization type: " << visualizationType << "!");
-    }
->>>>>>> 907ac3dd
 
     QL_IOUT("Visualization complete...");
 }
 
-<<<<<<< HEAD
-std::vector<GateProperties> parseGates(const ql::quantum_program* program) {
-    std::vector<GateProperties> gates;
+Vec<GateProperties> parseGates(const ql::quantum_program* program) {
+    Vec<GateProperties> gates;
 
     for (ql::quantum_kernel kernel : program->kernels) {
         for (ql::gate* const gate : kernel.get_circuit()) {
-            std::vector<int> codewords;
+            Vec<int> codewords;
             // if (gate->type() == __custom_gate__) {
             //     for (const size_t codeword : dynamic_cast<ql::custom_gate*>(gate)->codewords) {
             //         codewords.push_back(safe_int_cast(codeword));
             //     }
             // }
-=======
-Layout parseConfiguration(const Str &configPath) {
-    QL_DOUT("Parsing visualizer configuration file.");
-
-    Json config;
-    try {
-        config = load_json(configPath);
-    } catch (Json::exception &e) {
-        QL_FATAL("Failed to load the visualization config file: \n\t" << Str(e.what()));
-    }
-
-    Layout layout;
-
-    // Fill the layout object with the values from the config file. Any missing values will assume the default values hardcoded in the layout object.
-
-    // -------------------------------------- //
-    // -               CYCLES               - //
-    // -------------------------------------- //
-    if (config.count("cycles") == 1) {
-        Json cycles = config["cycles"];
-
-        // LABELS
-        if (cycles.count("labels") == 1) {
-            Json labels = cycles["labels"];
-
-            if (labels.count("show") == 1)          layout.cycles.labels.setEnabled(labels["show"]);
-            if (labels.count("inNanoSeconds") == 1) layout.cycles.labels.setInNanoSeconds(labels["inNanoSeconds"]);
-            if (labels.count("rowHeight") == 1)     layout.cycles.labels.setRowHeight(labels["rowHeight"]);
-            if (labels.count("fontHeight") == 1)    layout.cycles.labels.setFontHeight(labels["fontHeight"]);
-            if (labels.count("fontColor") == 1)     layout.cycles.labels.setFontColor(labels["fontColor"]);
-        }
-
-        // EDGES
-        if (cycles.count("edges") == 1) {
-            Json edges = cycles["edges"];
-
-            if (edges.count("show") == 1)   layout.cycles.edges.setEnabled(edges["show"]);
-            if (edges.count("color") == 1)  layout.cycles.edges.setColor(edges["color"]);
-            if (edges.count("alpha") == 1)  layout.cycles.edges.setAlpha(edges["alpha"]);
-        }
-
-        // CUTTING
-        if (cycles.count("cutting") == 1) {
-            Json cutting = cycles["cutting"];
-
-            if (cutting.count("cut") == 1)                      layout.cycles.cutting.setEnabled(cutting["cut"]);
-            if (cutting.count("emptyCycleThreshold") == 1)      layout.cycles.cutting.setEmptyCycleThreshold(cutting["emptyCycleThreshold"]);
-            if (cutting.count("cutCycleWidth") == 1)            layout.cycles.cutting.setCutCycleWidth(cutting["cutCycleWidth"]);
-            if (cutting.count("cutCycleWidthModifier") == 1)    layout.cycles.cutting.setCutCycleWidthModifier(cutting["cutCycleWidthModifier"]);
-        }
-        
-        if (cycles.count("compress") == 1)                      layout.cycles.setCompressed(cycles["compress"]);
-        if (cycles.count("partitionCyclesWithOverlap") == 1)    layout.cycles.setPartitioned(cycles["partitionCyclesWithOverlap"]);
-    }
-
-    // -------------------------------------- //
-    // -              BIT LINES             - //
-    // -------------------------------------- //
-    if (config.count("bitLines") == 1)
-    {
-        Json bitLines = config["bitLines"];
-
-        // LABELS
-        if (bitLines.count("labels") == 1) {
-            Json labels = bitLines["labels"];
-
-            if (labels.count("show") == 1)          layout.bitLines.labels.setEnabled(labels["show"]);
-            if (labels.count("columnWidth") == 1)   layout.bitLines.labels.setColumnWidth(labels["columnWidth"]);
-            if (labels.count("fontHeight") == 1)    layout.bitLines.labels.setFontHeight(labels["fontHeight"]);
-            if (labels.count("qbitColor") == 1)     layout.bitLines.labels.setQbitColor(labels["qbitColor"]);
-            if (labels.count("cbitColor") == 1)     layout.bitLines.labels.setCbitColor(labels["cbitColor"]);
-        }
-
-        // QUANTUM
-        if (bitLines.count("quantum") == 1) {
-            Json quantum = bitLines["quantum"];
-
-            if (quantum.count("color") == 1) layout.bitLines.quantum.setColor(quantum["color"]);
-        }
-
-        // CLASSICAL
-        if (bitLines.count("classical") == 1) {
-            Json classical = bitLines["classical"];
-
-            if (classical.count("show") == 1)           layout.bitLines.classical.setEnabled(classical["show"]);
-            if (classical.count("group") == 1)          layout.bitLines.classical.setGrouped(classical["group"]);
-            if (classical.count("groupedLineGap") == 1) layout.bitLines.classical.setGroupedLineGap(classical["groupedLineGap"]);
-            if (classical.count("color") == 1)          layout.bitLines.classical.setColor(classical["color"]);
-        }
-
-        // EDGES
-        if (bitLines.count("edges") == 1) {
-            Json edges = bitLines["edges"];
-
-            if (edges.count("show") == 1)       layout.bitLines.edges.setEnabled(edges["show"]);
-            if (edges.count("thickness") == 1)  layout.bitLines.edges.setThickness(edges["thickness"]);
-            if (edges.count("color") == 1)      layout.bitLines.edges.setColor(edges["color"]);
-            if (edges.count("alpha") == 1)      layout.bitLines.edges.setAlpha(edges["alpha"]);
-        }
-    }
-
-    // -------------------------------------- //
-    // -                GRID                - //
-    // -------------------------------------- //
-    if (config.count("grid") == 1) {
-        Json grid = config["grid"];
-
-        if (grid.count("cellSize") == 1)    layout.grid.setCellSize(grid["cellSize"]);
-        if (grid.count("borderSize") == 1)  layout.grid.setBorderSize(grid["borderSize"]);
-    }
-
-    // -------------------------------------- //
-    // -       GATE DURATION OUTLINES       - //
-    // -------------------------------------- //
-    if (config.count("gateDurationOutlines") == 1) {
-        Json gateDurationOutlines = config["gateDurationOutlines"];
-
-        if (gateDurationOutlines.count("show") == 1)         layout.gateDurationOutlines.setEnabled(gateDurationOutlines["show"]);
-        if (gateDurationOutlines.count("gap") == 1)          layout.gateDurationOutlines.setGap(gateDurationOutlines["gap"]);
-        if (gateDurationOutlines.count("fillAlpha") == 1)    layout.gateDurationOutlines.setFillAlpha(gateDurationOutlines["fillAlpha"]);
-        if (gateDurationOutlines.count("outlineAlpha") == 1) layout.gateDurationOutlines.setOutlineAlpha(gateDurationOutlines["outlineAlpha"]);
-        if (gateDurationOutlines.count("outlineColor") == 1) layout.gateDurationOutlines.setOutlineColor(gateDurationOutlines["outlineColor"]);
-    }
-
-    // -------------------------------------- //
-    // -            MEASUREMENTS            - //
-    // -------------------------------------- //
-    if (config.count("measurements") == 1) {
-        Json measurements = config["measurements"];
-
-        if (measurements.count("drawConnection") == 1)  layout.measurements.enableDrawConnection(measurements["drawConnection"]);
-        if (measurements.count("lineSpacing") == 1)     layout.measurements.setLineSpacing(measurements["lineSpacing"]);
-        if (measurements.count("arrowSize") == 1)       layout.measurements.setArrowSize(measurements["arrowSize"]);
-    }
-
-    // -------------------------------------- //
-    // -               PULSES               - //
-    // -------------------------------------- //
-    if (config.count("pulses") == 1) {
-        Json pulses = config["pulses"];
-
-        if (pulses.count("displayGatesAsPulses") == 1)      layout.pulses.setEnabled(pulses["displayGatesAsPulses"]);
-        if (pulses.count("pulseRowHeightMicrowave") == 1)   layout.pulses.setPulseRowHeightMicrowave(pulses["pulseRowHeightMicrowave"]);
-        if (pulses.count("pulseRowHeightFlux") == 1)        layout.pulses.setPulseRowHeightFlux(pulses["pulseRowHeightFlux"]);
-        if (pulses.count("pulseRowHeightReadout") == 1)     layout.pulses.setPulseRowHeightReadout(pulses["pulseRowHeightReadout"]);
-        if (pulses.count("pulseColorMicrowave") == 1)       layout.pulses.setPulseColorMicrowave(pulses["pulseColorMicrowave"]);
-        if (pulses.count("pulseColorFlux") == 1)            layout.pulses.setPulseColorFlux(pulses["pulseColorFlux"]);
-        if (pulses.count("pulseColorReadout") == 1)         layout.pulses.setPulseColorReadout(pulses["pulseColorReadout"]);
-    }
-
-    // Load the custom instruction visualization parameters.
-    if (config.count("instructions") == 1) {
-        for (const auto &instruction : config["instructions"].items()) {
-            try {
-                GateVisual gateVisual;
-                Json content = instruction.value();
-
-                // Load the connection color.
-                Json connectionColor = content["connectionColor"];
-                gateVisual.connectionColor[0] = connectionColor[0];
-                gateVisual.connectionColor[1] = connectionColor[1];
-                gateVisual.connectionColor[2] = connectionColor[2];
-                QL_DOUT("Connection color: [" 
-                    << (Int)gateVisual.connectionColor[0] << ","
-                    << (Int)gateVisual.connectionColor[1] << ","
-                    << (Int)gateVisual.connectionColor[2] << "]");
-
-                // Load the individual nodes.
-                Json nodes = content["nodes"];
-                for (UInt i = 0; i < nodes.size(); i++) {
-                    Json node = nodes[i];
-                    
-                    Color fontColor = {node["fontColor"][0], node["fontColor"][1], node["fontColor"][2]};
-                    Color backgroundColor = {node["backgroundColor"][0], node["backgroundColor"][1], node["backgroundColor"][2]};
-                    Color outlineColor = {node["outlineColor"][0], node["outlineColor"][1], node["outlineColor"][2]};
-                    
-                    NodeType nodeType;
-                    if (node["type"] == "NONE") {
-                        nodeType = NONE;
-                    } else if (node["type"] == "GATE") {
-                        nodeType = GATE;
-                    } else if (node["type"] == "CONTROL") {
-                        nodeType = CONTROL;
-                    } else if (node["type"] == "NOT") {
-                        nodeType = NOT;
-                    } else if (node["type"] == "CROSS") {
-                        nodeType = CROSS;
-                    } else {
-                        QL_WOUT("Unknown gate display node type! Defaulting to type NONE...");
-                        nodeType = NONE;
-                    }
-                    
-                    Node loadedNode = {
-                        nodeType,
-                        node["radius"],
-                        node["displayName"],
-                        node["fontHeight"],
-                        fontColor,
-                        backgroundColor,
-                        outlineColor
-                    };
-                    
-                    gateVisual.nodes.push_back(loadedNode);
-                    
-                    QL_DOUT("[type: " << node["type"] << "] "
-                        << "[radius: " << gateVisual.nodes.at(i).radius << "] "
-                        << "[displayName: " << gateVisual.nodes.at(i).displayName << "] "
-                        << "[fontHeight: " << gateVisual.nodes.at(i).fontHeight << "] "
-                        << "[fontColor: "
-                            << (Int)gateVisual.nodes.at(i).fontColor[0] << ","
-                            << (Int)gateVisual.nodes.at(i).fontColor[1] << ","
-                            << (Int)gateVisual.nodes.at(i).fontColor[2] << "] "
-                        << "[backgroundColor: "
-                            << (Int)gateVisual.nodes.at(i).backgroundColor[0] << ","
-                            << (Int)gateVisual.nodes.at(i).backgroundColor[1] << ","
-                            << (Int)gateVisual.nodes.at(i).backgroundColor[2] << "] "
-                        << "[outlineColor: "
-                            << (Int)gateVisual.nodes.at(i).outlineColor[0] << ","
-                            << (Int)gateVisual.nodes.at(i).outlineColor[1] << ","
-                            << (Int)gateVisual.nodes.at(i).outlineColor[2] << "]");
-                }
-
-                layout.customGateVisuals.insert({instruction.key(), gateVisual});
-            } catch (Json::exception &e) {
-                QL_WOUT("Failed to load visualization parameters for instruction: '" << instruction.key()
-                    << "' \n\t" << Str(e.what()));
-            }
-        }
-    } else {
-        QL_WOUT("Did not find 'instructions' attribute! The visualizer will try to fall back on default gate visualizations.");
-    }
-
-    return layout;
-}
-
-void validateLayout(Layout &layout) {
-    QL_DOUT("Validating layout...");
-
-    //TODO: add more validation
-    
-    if (layout.cycles.cutting.getEmptyCycleThreshold() < 1) {
-        QL_WOUT("Adjusting 'emptyCycleThreshold' to minimum value of 1. Value in configuration file is set to "
-            << layout.cycles.cutting.getEmptyCycleThreshold() << ".");
-        layout.cycles.cutting.setEmptyCycleThreshold(1);
-    }
-
-    if (layout.pulses.areEnabled()) {
-        if (layout.bitLines.classical.isEnabled()) {
-            QL_WOUT("Adjusting 'showClassicalLines' to false. Unable to show classical lines when 'displayGatesAsPulses' is true!");
-            layout.bitLines.classical.setEnabled(false);
-        }
-        if (layout.cycles.arePartitioned()) {
-            QL_WOUT("Adjusting 'partitionCyclesWithOverlap' to false. It is unnecessary to partition cycles when 'displayGatesAsPulses' is true!");
-            layout.cycles.setPartitioned(false);
-        }
-        if (layout.cycles.areCompressed()) {
-            QL_WOUT("Adjusting 'compressCycles' to false. Cannot compress cycles when 'displayGatesAsPulses' is true!");
-            layout.cycles.setCompressed(false);
-        }
-    }
-
-    if (!layout.bitLines.labels.areEnabled())   layout.bitLines.labels.setColumnWidth(0);
-    if (!layout.cycles.labels.areEnabled())     layout.cycles.labels.setRowHeight(0);
-}
-
-Vec<GateProperties> parseGates(const quantum_program *program) {
-    Vec<GateProperties> gates;
-
-    for (quantum_kernel kernel : program->kernels) {
-        for (gate* const gate : kernel.get_circuit()) {
-            Vec<Int> codewords;
-            if (gate->type() == __custom_gate__) {
-                for (const UInt codeword : dynamic_cast<custom_gate*>(gate)->codewords) {
-                    codewords.push_back(utoi(codeword));
-                }
-            }
->>>>>>> 907ac3dd
 
             Vec<Int> operands;
             Vec<Int> creg_operands;
@@ -589,11 +269,10 @@
         }
         QL_IOUT("\tcodewords: " << codewords << "]");
 
-<<<<<<< HEAD
-        IOUT("\tvisual_type: " << gate.visual_type);
+        QL_IOUT("\tvisual_type: " << gate.visual_type);
 
         if (gate.type == __remap_gate__) {
-            IOUT("\tvirtual_qubit_index: " << gate.virtual_qubit_index);
+            QL_IOUT("\tvirtual_qubit_index: " << gate.virtual_qubit_index);
         }
     }
 }
@@ -602,18 +281,6 @@
     return ql::options::get("output_dir") + "/" + filename + "." + extension;
 }
 
-int safe_int_cast(const size_t argument) {
-    if (argument > std::numeric_limits<int>::max()) FATAL("Failed cast to int: size_t argument is too large!");
-    return static_cast<int>(argument);
-}
-=======
-        QL_IOUT("\tvisual_type: " << gate.visual_type);
-    }
-}
-
-#endif //WITH_VISUALIZER
->>>>>>> 907ac3dd
-
 void assertPositive(const Int argument, const Str &parameter) {
     if (argument < 0) QL_FATAL(parameter << " is negative. Only positive values are allowed!");
 }
