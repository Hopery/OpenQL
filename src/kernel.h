--- conflicted
+++ resolved
@@ -678,12 +678,9 @@
         return added;
     }
 
-<<<<<<< HEAD
     // FIXME: move to class composite_gate?
-=======
     // return the subinstructions of a composite gate
     // while doing, test whether the subinstructions have a definition (so they cannot be specialized or default ones!)
->>>>>>> c07fb239
     void get_decomposed_ins( ql::composite_gate * gptr, std::vector<std::string> & sub_instructons )
     {
         auto & sub_gates = gptr->gs;
@@ -704,16 +701,12 @@
         }
     }
 
-<<<<<<< HEAD
-    // add specialized decomposed gate, example JSON definition: "cz_park q0,q1" : ["cz q0,q1", "park q3"]
-=======
     // if specialized composed gate: "e.g. cz q0,q3" available, with composition of subinstructions, return true
     //      also check each subinstruction for presence of a custom_gate (or a default gate)
     // otherwise, return false
     // don't add anything to circuit
     //
     // add specialized decomposed gate, example JSON definition: "cl_14 q1": ["rx90 %0", "rym90 %0", "rxm90 %0"]
->>>>>>> c07fb239
     bool add_spec_decomposed_gate_if_available(std::string gate_name,
             std::vector<size_t> all_qubits, std::vector<size_t> cregs = {})
     {
@@ -1051,12 +1044,8 @@
                         bool default_available = add_default_gate_if_available(gname, qubits, cregs, duration);
                         if( default_available )
                         {
-<<<<<<< HEAD
+                            added = true;
                             DOUT("default gate added for " << gname);   // FIXME: used to be WOUT, but that gives a warning for every "wait" and spams the log
-=======
-                            added = true;
-                            WOUT("default gate added for " << gname);
->>>>>>> c07fb239
                         }
                     }
                 }
