/** \file
 * Quantum gate abstraction implementation.
 */

#pragma once

#include "utils/str.h"
#include "utils/vec.h"
#include "utils/json.h"
#include "utils/misc.h"
#include "matrix.h"

namespace ql {

typedef utils::Str instruction_t;

// gate types
typedef enum __gate_type_t
{
    __identity_gate__,
    __hadamard_gate__,
    __pauli_x_gate__,
    __pauli_y_gate__,
    __pauli_z_gate__,
    __phase_gate__,
    __phasedag_gate__,
    __t_gate__,
    __tdag_gate__,
    __rx90_gate__,
    __mrx90_gate__,
    __rx180_gate__,
    __ry90_gate__,
    __mry90_gate__,
    __ry180_gate__,
    __rx_gate__,
    __ry_gate__,
    __rz_gate__,
    __prepz_gate__,
    __cnot_gate__,
    __cphase_gate__,
    __toffoli_gate__,
    __custom_gate__,
    __composite_gate__,
    __measure_gate__,
    __display__,
    __display_binary__,
    __nop_gate__,
    __dummy_gate__,
    __swap_gate__,
    __wait_gate__,
    __classical_gate__
} gate_type_t;

const utils::Complex identity_c[] = {
    1.0, 0.0,
    0.0, 1.0
};

const utils::Complex pauli_x_c[] {
    0.0, 1.0,
    1.0, 0.0
};

const utils::Complex pauli_y_c[] {
    0.0, -utils::IM,
    utils::IM, 0.0
};

const utils::Complex pauli_z_c[] {
    1.0, 0.0,
    0.0, -1.0
};

const utils::Complex hadamard_c[] = {
    utils::sqrt(0.5), utils::sqrt(0.5),
    utils::sqrt(0.5), -utils::sqrt(0.5)
};

const utils::Complex phase_c[] {
    1.0, 0.0,
    0.0, utils::IM
};

const utils::Complex phasedag_c[] = {
    1.0, 0.0,
    0.0, -utils::IM
};

const utils::Complex t_c[] = {
    1.0, 0.0,
    0.0, utils::expi(0.25 * utils::PI)
};

const utils::Complex tdag_c[] = {
    1.0, 0.0,
    0.0, utils::expi(-0.25 * utils::PI)
};

const utils::Complex rx90_c[] = {
    utils::sqrt(0.5), -utils::IM * utils::sqrt(0.5),
    -utils::IM * utils::sqrt(0.5), utils::sqrt(0.5)
};

const utils::Complex ry90_c[] = {
    utils::sqrt(0.5), -utils::sqrt(0.5),
    utils::sqrt(0.5), utils::sqrt(0.5)
};

const utils::Complex mrx90_c[] = {
    utils::sqrt(0.5), utils::IM * utils::sqrt(0.5),
    utils::IM * utils::sqrt(0.5), utils::sqrt(0.5)
};

const utils::Complex mry90_c[] = {
    utils::sqrt(0.5), utils::sqrt(0.5),
    -utils::sqrt(0.5), utils::sqrt(0.5)
};

const utils::Complex rx180_c[] = {
    0.0, -utils::IM,
    -utils::IM, 0.0
};

const utils::Complex ry180_c[] = {
    0.0, -utils::IM,
    -utils::IM, 0.0
};

/**
 * to do : multi-qubit gates should not be represented by their matrix (the matrix depends on the ctrl/target qubit locations, the simulation using such matrix is inefficient as well...)
 */

const utils::Complex cnot_c[] = {
    1.0, 0.0, 0.0, 0.0,
    0.0, 1.0, 0.0, 0.0,
    0.0, 0.0, 0.0, 1.0,
    0.0, 0.0, 1.0, 0.0
};

const utils::Complex cphase_c[] = {
    1.0, 0.0, 0.0, 0.0,
    0.0, 1.0, 0.0, 0.0,
    0.0, 0.0, 1.0, 0.0,
    0.0, 0.0, 0.0, -1.0
};

const utils::Complex swap_c[] = {
    1.0, 0.0, 0.0, 0.0,
    0.0, 0.0, 1.0, 0.0,
    0.0, 1.0, 0.0, 0.0,
    0.0, 0.0, 0.0, 1.0
};

const utils::Complex toffoli_c[] = {
    1.0, 0.0, 0.0, 0.0, 0.0, 0.0, 0.0, 0.0,
    0.0, 1.0, 0.0, 0.0, 0.0, 0.0, 0.0, 0.0,
    0.0, 0.0, 1.0, 0.0, 0.0, 0.0, 0.0, 0.0,
    0.0, 0.0, 0.0, 1.0, 0.0, 0.0, 0.0, 0.0,
    0.0, 0.0, 0.0, 0.0, 1.0, 0.0, 0.0, 0.0,
    0.0, 0.0, 0.0, 0.0, 0.0, 1.0, 0.0, 0.0,
    0.0, 0.0, 0.0, 0.0, 0.0, 0.0, 0.0, 1.0,
    0.0, 0.0, 0.0, 0.0, 0.0, 0.0, 1.0, 0.0
};

const utils::Complex nop_c[] = {
    1.0, 0.0,
    0.0, 1.0
};

/*
 * additional definitions for describing conditional gates
 */
typedef enum e_cond_type {
    // 0 operands:
    cond_always, cond_never,
    // 1 operand:
    cond, cond_not,
    // 2 operands
    cond_and, cond_nand, cond_or, cond_nor, cond_xor, cond_nxor
} cond_type_t;

const utils::UInt MAX_CYCLE = utils::MAX;

/**
 * gate interface
 */
class gate {
public:
    utils::Str name;
    utils::Vec<utils::UInt> operands;             // qubit operands
    utils::Vec<utils::UInt> creg_operands;
    utils::Vec<utils::UInt> breg_operands;        // bit operands e.g. assigned to by measure
    utils::Int int_operand = 0;
    utils::UInt duration = 0;
    utils::Real angle = 0.0;                      // for arbitrary rotations
    utils::UInt cycle = MAX_CYCLE;                // cycle after scheduling; MAX_CYCLE indicates undefined
    virtual ~gate() = default;
    virtual instruction_t qasm() const = 0;
    virtual gate_type_t   type() const = 0;
    virtual cmat_t        mat()  const = 0;  // to do : change cmat_t type to avoid stack smashing on 2 qubits gate operations
<<<<<<< HEAD
    utils::Str visual_type = ""; // holds the visualization type of this gate that will be linked to a specific configuration in the visualizer
    utils::Vec<utils::UInt> cond_operands;        // 0, 1 or 2 bit operands of condition
    cond_type_t condition = cond_always;          // defines condition and by that number of bit operands of condition
    utils::Bool is_conditional() const;           // whether gate has condition that is NOT cond_always
    instruction_t cond_qasm() const;              // returns the condition expression in qasm layout
    static utils::Bool is_valid_cond(cond_type_t condition, const utils::Vec<utils::UInt> &cond_operands);
=======
>>>>>>> f14032e2
};



/****************************************************************************\
| Standard gates
\****************************************************************************/

class identity : public gate {
public:
    cmat_t m;
    explicit identity(utils::UInt q);
    instruction_t qasm() const override;
    gate_type_t type() const override;
    cmat_t mat() const override;
};

class hadamard : public gate {
public:
    cmat_t m;
    explicit hadamard(utils::UInt q);
    instruction_t qasm() const override;
    gate_type_t type() const override;
    cmat_t mat() const override;
};

class phase : public gate {
public:
    cmat_t m;
    explicit phase(utils::UInt q);
    instruction_t qasm() const override;
    gate_type_t type() const override;
    cmat_t mat() const override;
};

class phasedag : public gate {
public:
    cmat_t m;
    explicit phasedag(utils::UInt q);
    instruction_t qasm() const override;
    gate_type_t type() const override;
    cmat_t mat() const override;
};

class rx : public gate {
public:
    cmat_t m;
    rx(utils::UInt q, utils::Real theta);
    instruction_t qasm() const override;
    gate_type_t type() const override;
    cmat_t mat() const override;
};

class ry : public gate {
public:
    cmat_t m;
    ry(utils::UInt q, utils::Real theta);
    instruction_t qasm() const override;
    gate_type_t type() const override;
    cmat_t mat() const override;
};

class rz : public gate {
public:
    cmat_t m;
    rz(utils::UInt q, utils::Real theta);
    instruction_t qasm() const override;
    gate_type_t type() const override;
    cmat_t mat() const override;
};

class t : public gate {
public:
    cmat_t m;
    explicit t(utils::UInt q);
    instruction_t qasm() const override;
    gate_type_t type() const override;
    cmat_t mat() const override;
};

class tdag : public gate {
public:
    cmat_t m;
    explicit tdag(utils::UInt q);
    instruction_t qasm() const override;
    gate_type_t type() const override;
    cmat_t mat() const override;
};

class pauli_x : public gate {
public:
    cmat_t m;
    explicit pauli_x(utils::UInt q);
    instruction_t qasm() const override;
    gate_type_t type() const override;
    cmat_t mat() const override;
};

class pauli_y : public gate {
public:
    cmat_t m;
    explicit pauli_y(utils::UInt q);
    instruction_t qasm() const override;
    gate_type_t type() const override;
    cmat_t mat() const override;
};

class pauli_z : public gate {
public:
    cmat_t m;
    explicit pauli_z(utils::UInt q);
    instruction_t qasm() const override;
    gate_type_t type() const override;
    cmat_t mat() const override;
};

class rx90 : public gate {
public:
    cmat_t m;
    explicit rx90(utils::UInt q);
    instruction_t qasm() const override;
    gate_type_t type() const override;
    cmat_t mat() const override;
};

class mrx90 : public gate {
public:
    cmat_t m;
    explicit mrx90(utils::UInt q);
    instruction_t qasm() const override;
    gate_type_t type() const override;
    cmat_t mat() const override;
};

class rx180 : public gate {
public:
    cmat_t m;
    explicit rx180(utils::UInt q);
    instruction_t qasm() const override;
    gate_type_t type() const override;
    cmat_t mat() const override;
};

class ry90 : public gate {
public:
    cmat_t m;
    explicit ry90(utils::UInt q);
    instruction_t qasm() const override;
    gate_type_t type() const override;
    cmat_t mat() const override;
};

class mry90 : public gate {
public:
    cmat_t m;
    explicit mry90(utils::UInt q);
    instruction_t qasm() const override;
    gate_type_t type() const override;
    cmat_t mat() const override;
};

class ry180 : public gate {
public:
    cmat_t m;
    explicit ry180(utils::UInt q);
    instruction_t qasm() const override;
    gate_type_t type() const override;
    cmat_t mat() const override;
};

class measure : public gate {
public:
    cmat_t m;
    explicit measure(utils::UInt q);
    measure(utils::UInt q, utils::UInt c);
    instruction_t qasm() const override;
    gate_type_t type() const override;
    cmat_t mat() const override;
};

class prepz : public gate {
public:
    cmat_t m;
    explicit prepz(utils::UInt q);
    instruction_t qasm() const override;
    gate_type_t type() const override;
    cmat_t mat() const override;
};

class cnot : public gate {
public:
    cmat_t m;
    cnot(utils::UInt q1, utils::UInt q2);
    instruction_t qasm() const override;
    gate_type_t type() const override;
    cmat_t mat() const override;
};

class cphase : public gate {
public:
    cmat_t m;
    cphase(utils::UInt q1, utils::UInt q2);
    instruction_t qasm() const override;
    gate_type_t type() const override;
    cmat_t mat() const override;
};

class toffoli : public gate {
public:
    cmat_t m;
    toffoli(utils::UInt q1, utils::UInt q2, utils::UInt q3);
    instruction_t qasm() const override;
    gate_type_t type() const override;
    cmat_t mat() const override;
};

class nop : public gate {
public:
    cmat_t m;
    nop();
    instruction_t qasm() const override;
    gate_type_t type() const override;
    cmat_t mat() const override;
};

class swap : public gate {
public:
    cmat_t m;
    swap(utils::UInt q1, utils::UInt q2);
    instruction_t qasm() const override;
    gate_type_t type() const override;
    cmat_t mat() const override;
};

/****************************************************************************\
| Special gates
\****************************************************************************/

class wait : public gate {
public:
    cmat_t m;
    utils::UInt duration_in_cycles;

    wait(utils::Vec<utils::UInt> qubits, utils::UInt d, utils::UInt dc);
    instruction_t qasm() const override;
    gate_type_t type() const override;
    cmat_t mat() const override;
};

class SOURCE : public gate {
public:
    cmat_t m;
    SOURCE();
    instruction_t qasm() const override;
    gate_type_t type() const override;
    cmat_t mat() const override;
};

class SINK : public gate {
public:
    cmat_t m;
    SINK();
    instruction_t qasm() const override;
    gate_type_t type() const override;
    cmat_t mat() const override;
};

class display : public gate {
public:
    cmat_t m;
    display();
    instruction_t qasm() const override;
    gate_type_t type() const override;
    cmat_t mat() const override;
};

class custom_gate : public gate {
public:
    cmat_t m; // matrix representation
    utils::Str arch_operation_name;  // name of instruction in the architecture (e.g. cc_light_instr)
    explicit custom_gate(const utils::Str &name);
    custom_gate(const custom_gate &g);
    static bool is_qubit_id(const utils::Str &str);
    static utils::UInt qubit_id(const utils::Str &qubit);
    void load(nlohmann::json &instr);
    void print_info() const;
    instruction_t qasm() const override;
    gate_type_t type() const override;
    cmat_t mat() const override;
};

class composite_gate : public custom_gate {
public:
    cmat_t m;
    utils::Vec<gate *> gs;
    explicit composite_gate(const utils::Str &name);
    composite_gate(const utils::Str &name, const utils::Vec<gate*> &seq);
    instruction_t qasm() const override;
    gate_type_t type() const override;
    cmat_t mat() const override;
};

} // namespace ql<|MERGE_RESOLUTION|>--- conflicted
+++ resolved
@@ -198,15 +198,11 @@
     virtual instruction_t qasm() const = 0;
     virtual gate_type_t   type() const = 0;
     virtual cmat_t        mat()  const = 0;  // to do : change cmat_t type to avoid stack smashing on 2 qubits gate operations
-<<<<<<< HEAD
-    utils::Str visual_type = ""; // holds the visualization type of this gate that will be linked to a specific configuration in the visualizer
     utils::Vec<utils::UInt> cond_operands;        // 0, 1 or 2 bit operands of condition
     cond_type_t condition = cond_always;          // defines condition and by that number of bit operands of condition
     utils::Bool is_conditional() const;           // whether gate has condition that is NOT cond_always
     instruction_t cond_qasm() const;              // returns the condition expression in qasm layout
     static utils::Bool is_valid_cond(cond_type_t condition, const utils::Vec<utils::UInt> &cond_operands);
-=======
->>>>>>> f14032e2
 };
 
 
