/**
 * @file   platform.h
 * @date   11/2016
 * @author Nader Khammassi
 * @brief  platform header for target-specific compilation
 */
#ifndef QL_PLATFORM_H
#define QL_PLATFORM_H

#include <string>
#include <tuple>

#include <compile_options.h>
#include <json.h>
#include <instruction_map.h>

namespace ql
{
class quantum_platform
{

public:
    std::string             name;                     // platform name
    std::string             eqasm_compiler_name;      // eqasm backend
    size_t                  qubit_number;             // number of qubits
    size_t                  cycle_time;               // in [ns]
    std::string             configuration_file_name;  // configuration file name
    ql::instruction_map_t   instruction_map;          // supported operations
    json                    instruction_settings;     // instruction settings (to use by the eqasm backend)
    json                    hardware_settings;        // additional hardware settings (to use by the eqasm backend)

    json                    resources;
    json                    topology;
    json                    aliases;                  // workaround the generic instruction composition

<<<<<<< HEAD
#if OPT_TARGET_PLATFORM   // FIXME: constructed object is not usable
    quantum_platform() : name("default")
    {
    }
#endif

    /**
     * @brief   Quantum platform constructor
     * @note    Empty constructor needed temporary for program without platform. To remove when old API 
     *          is deprecated
     */
    quantum_platform() {}
=======
>>>>>>> f11922e8
    quantum_platform(std::string name, std::string configuration_file_name);
    void print_info() const;
    size_t get_qubit_number() const  // FIXME: qubit_number is public anyway
    {
        return qubit_number;
    }


    /**
     * @brief   Find architecture instruction name for a custom gate
     *
     * @param   iname   Name of instruction, e.g. "x q5" ('specialized custom gate') or "x" ('parameterized custom gate')
     * @return  value of 'arch_operation_name', e.g. "x"
     * @note    On CC-light, arch_operation_name is set from JSON field cc_light_instr
     * @note    Based on cc_light_scheduler.h::get_cc_light_instruction_name()
     * @note    Only works for custom instructions defined in JSON
       FIXME:   it may be more useful to get the information directly from JSON, because arch_operation_name is not really generic
     */
    std::string get_instruction_name(std::string &iname) const;

    // find settings for custom gate, preventing JSON exceptions
    const json& find_instruction(std::string iname) const;

    // find instruction type for custom gate
    std::string find_instruction_type(std::string iname) const;

    size_t time_to_cycles(float time_ns) const;
};

}

#endif // QL_PLATFORM_H<|MERGE_RESOLUTION|>--- conflicted
+++ resolved
@@ -33,21 +33,12 @@
     json                    topology;
     json                    aliases;                  // workaround the generic instruction composition
 
-<<<<<<< HEAD
-#if OPT_TARGET_PLATFORM   // FIXME: constructed object is not usable
+//#if OPT_TARGET_PLATFORM   // FIXME: constructed object is not usable
     quantum_platform() : name("default")
     {
     }
-#endif
+//#endif
 
-    /**
-     * @brief   Quantum platform constructor
-     * @note    Empty constructor needed temporary for program without platform. To remove when old API 
-     *          is deprecated
-     */
-    quantum_platform() {}
-=======
->>>>>>> f11922e8
     quantum_platform(std::string name, std::string configuration_file_name);
     void print_info() const;
     size_t get_qubit_number() const  // FIXME: qubit_number is public anyway
