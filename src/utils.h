--- conflicted
+++ resolved
@@ -69,6 +69,8 @@
         throw ql::exception("Error : " + fatal_s, false);                                                   \
     } while (false)
 
+#define JSON_FATAL(s) FATAL("Error in JSON definition: " << s)   // NB: FATAL prepends "Error : "
+
 #define ASSERT(condition)                                                                                   \
     do {                                                                                                    \
         if (!(condition)) {                                                                                 \
@@ -85,7 +87,7 @@
 #define JSON_ASSERT(node, key, nodePath)    \
     do {                                    \
         if (!JSON_EXISTS(node, key)) {      \
-            FATAL("key '" << key << "' not found on path '" << nodePath << "', actual node contents '" << node << "'"); \
+            JSON_FATAL("key '" << key << "' not found on path '" << nodePath << "', actual node contents '" << node << "'"); \
         }                                   \
     } while (false)
 
@@ -202,31 +204,16 @@
 
 bool string_has(const std::string &str, const std::string &token);
 
-<<<<<<< HEAD
-#define JSON_FATAL(s) FATAL("Error in JSON definition: " << s)   // NB: FATAL prepends "Error : "
-
-// get the number of elements in an array
-#define ELEM_CNT(x) (sizeof(x)/sizeof(x[0]))
-=======
 // Helper function to sort the vector of pairs.
 // Pairs are sorted by first element of pairs and then by second element
 bool sort_pair_helper(
     const std::pair<size_t,size_t> &a,
     const std::pair<size_t,size_t> &b
 );
->>>>>>> 23cb3eed
 
 } // namespace utils
 
-<<<<<<< HEAD
-#define JSON_ASSERT(node, key, nodePath) \
-        {   if(!JSON_EXISTS(node, key)) { \
-                JSON_FATAL("key '" << key << "' not found on path '" << nodePath << "', actual node contents '" << node << "'"); \
-            } \
-        }
-=======
 json load_json(const std::string &file_name);
->>>>>>> 23cb3eed
 
 // get json value with error notification
 // based on: https://github.com/nlohmann/json/issues/932
@@ -234,37 +221,22 @@
 T json_get(const json &j, std::string key, std::string nodePath = "") {
     // first check existence of key
     auto it = j.find(key);
-<<<<<<< HEAD
-    if(it == j.end()) {
+    if (it == j.end()) {
         JSON_FATAL("Key '" << key
-              << "' not found on path '" << nodePath
-              << "', actual node contents '" << j << "'");
-=======
-    if (it == j.end()) {
-        FATAL("Key '" << key
                       << "' not found on path '" << nodePath
                       << "', actual node contents '" << j << "'");
->>>>>>> 23cb3eed
     }
 
     // then try to get key
     try {
         return it->get<T>();
-<<<<<<< HEAD
-    } catch(const std::exception& e) {
+    } catch (const std::exception &e) {
         JSON_FATAL("Could not get value of key '" << key
-              << "' on path '" << nodePath
-              << "', exception message '" << e.what()
-              << "', actual node contents '" << j << "'");
-=======
-    } catch (const std::exception &e) {
-        FATAL("Could not get value of key '" << key
-                                             << "' on path '" << nodePath
-                                             << "', exception message '"
-                                             << e.what()
-                                             << "', actual node contents '" << j
-                                             << "'");
->>>>>>> 23cb3eed
+                                                  << "' on path '" << nodePath
+                                                  << "', exception message '"
+                                                  << e.what()
+                                                  << "', actual node contents '" << j
+                                                  << "'");
     }
 }
 
