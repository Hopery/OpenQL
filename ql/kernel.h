/**
 * @file   kernel.h
 * @date   04/2017
 * @author Nader Khammassi
 *         Imran Ashraf
 * @brief  openql kernel
 */

#ifndef QL_KERNEL_H
#define QL_KERNEL_H

#include <sstream>
#include <algorithm>
#include <iterator>
#include <cmath>

#include "ql/json.h"
#include "ql/utils.h"
#include "ql/options.h"
#include "ql/gate.h"
#include "ql/classical.h"
#include "ql/optimizer.h"
#include "ql/ir.h"

#ifndef __disable_lemon__
#include "scheduler.h"
#endif // __disable_lemon__

//#ifndef M_PI
//#define M_PI M_M_PI
//#endif

namespace ql
{
// un-comment it to decompose
// #define DECOMPOSE

enum class kernel_type_t
{
    STATIC, 
    FOR_START, FOR_END,
    DO_WHILE_START, DO_WHILE_END,
    IF_START, IF_END, 
    ELSE_START, ELSE_END
};

/**
 * quantum_kernel
 */
class quantum_kernel
{
public:

    quantum_kernel(std::string name) : 
        name(name), iterations(1), type(kernel_type_t::STATIC) {}

    quantum_kernel(std::string name, ql::quantum_platform& platform,
        size_t qcount, size_t ccount) : 
        name(name), iterations(1), qubit_count(qcount),
        creg_count(ccount), type(kernel_type_t::STATIC)
    {
        gate_definition = platform.instruction_map;
        cycle_time = platform.cycle_time;
    }

    void set_static_loop_count(size_t it)
    {
        iterations = it;
    }

    void set_condition(operation & oper)
    {
        if( (oper.operands[0])->id >= creg_count || (oper.operands[1])->id >= creg_count)
        {
            EOUT("Out of range operand(s) for '" << oper.operation_name);
            throw ql::exception("Out of range operand(s) for '"+oper.operation_name+"' !",false);
        }

        if(oper.operation_type != ql::operation_type_t::RELATIONAL)
        {
            EOUT("Relational operator not used for conditional '" << oper.operation_name);
            throw ql::exception("Relational operator not used for conditional '"+oper.operation_name+"' !",false);
        }

        br_condition = oper;
    }

    void set_kernel_type(kernel_type_t typ)
    {
        type = typ;
    }

    void identity(size_t qubit)
    {
        gate("identity", {qubit} );
    }

    void i(size_t qubit)
    {
        gate("identity", {qubit} );
    }

    void hadamard(size_t qubit)
    {
        gate("hadamard", {qubit} );
    }

    void h(size_t qubit)
    {
        hadamard(qubit);
    }

    void rx(size_t qubit, double angle)
    {
        std::string gname("rx");
        // to do : rotation decomposition
        c.push_back(new ql::rx(qubit,angle));
    }

    void ry(size_t qubit, double angle)
    {
        std::string gname("ry");
        // to do : rotation decomposition
        c.push_back(new ql::ry(qubit,angle));
    }

    void rz(size_t qubit, double angle)
    {
        std::string gname("rz");
        // to do : rotation decomposition
        c.push_back(new ql::rz(qubit,angle));
    }

    void s(size_t qubit)
    {
        gate("s", {qubit} );
    }

    void sdag(size_t qubit)
    {
        gate("sdag", {qubit} );
    }

    void t(size_t qubit)
    {
        gate("t", {qubit} );
    }

    void tdag(size_t qubit)
    {
        gate("tdag", {qubit} );
    }

    void x(size_t qubit)
    {
        gate("x", {qubit} );
    }

    void y(size_t qubit)
    {
        gate("y", {qubit} );
    }

    void z(size_t qubit)
    {
        gate("z", {qubit} );
    }

    void rx90(size_t qubit)
    {
        gate("rx90", {qubit} );
    }

    void mrx90(size_t qubit)
    {
        gate("mrx90", {qubit} );
    }

    void rx180(size_t qubit)
    {
        gate("rx180", {qubit} );
    }

    void ry90(size_t qubit)
    {
        gate("ry90", {qubit} );
    }

    void mry90(size_t qubit)
    {
        gate("mry90", {qubit} );
    }

    void ry180(size_t qubit)
    {
        gate("ry180", {qubit} );
    }

    void measure(size_t qubit)
    {
        gate("measure", {qubit} );
    }

    void prepz(size_t qubit)
    {
        gate("prepz", {qubit} );
    }

    void cnot(size_t qubit1, size_t qubit2)
    {
        gate("cnot", {qubit1, qubit2} );
    }

    void cz(size_t qubit1, size_t qubit2)
    {
        gate("cz", {qubit1, qubit2} );
    }

    void cphase(size_t qubit1, size_t qubit2)
    {
        gate("cphase", {qubit1, qubit2} );
    }

    void toffoli(size_t qubit1, size_t qubit2, size_t qubit3)
    {
        // TODO add custom gate check if needed
        c.push_back(new ql::toffoli(qubit1, qubit2, qubit3));
    }

    void wait(std::vector<size_t> qubits, size_t duration)
    {
        gate("wait", qubits, {}, duration );
    }

    void display()
    {
        c.push_back(new ql::display());
    }

    /**
     * add clifford
     */
    void clifford(int id, size_t qubit=0)
    {
        switch (id)
        {
        case 0 :
            break;                                          //  ['I']
        case 1 :
            ry90(qubit);
            rx90(qubit);
            break;                //  ['Y90', 'X90']
        case 2 :
            mrx90(qubit);
            mry90(qubit);
            break;              //  ['mX90', 'mY90']
        case 3 :
            rx180(qubit);
            break;                            //  ['X180']
        case 4 :
            mry90(qubit);
            mrx90(qubit);
            break;              //  ['mY90', 'mX90']
        case 5 :
            rx90(qubit);
            mry90(qubit);
            break;               //  ['X90', 'mY90']
        case 6 :
            ry180(qubit);
            break;                            //  ['Y180']
        case 7 :
            mry90(qubit);
            rx90(qubit);
            break;               //  ['mY90', 'X90']
        case 8 :
            rx90(qubit);
            ry90(qubit);
            break;                //  ['X90', 'Y90']
        case 9 :
            rx180(qubit);
            ry180(qubit);
            break;              //  ['X180', 'Y180']
        case 10:
            ry90(qubit);
            mrx90(qubit);
            break;               //  ['Y90', 'mX90']
        case 11:
            mrx90(qubit);
            ry90(qubit);
            break;               //  ['mX90', 'Y90']
        case 12:
            ry90(qubit);
            rx180(qubit);
            break;               //  ['Y90', 'X180']
        case 13:
            mrx90(qubit);
            break;                            //  ['mX90']
        case 14:
            rx90(qubit);
            mry90(qubit);
            mrx90(qubit);
            break; //  ['X90', 'mY90', 'mX90']
        case 15:
            mry90(qubit);
            break;                            //  ['mY90']
        case 16:
            rx90(qubit);
            break;                             //  ['X90']
        case 17:
            rx90(qubit);
            ry90(qubit);
            rx90(qubit);
            break;   //  ['X90', 'Y90', 'X90']
        case 18:
            mry90(qubit);
            rx180(qubit);
            break;              //  ['mY90', 'X180']
        case 19:
            rx90(qubit);
            ry180(qubit);
            break;               //  ['X90', 'Y180']
        case 20:
            rx90(qubit);
            mry90(qubit);
            rx90(qubit);
            break;  //  ['X90', 'mY90', 'X90']
        case 21:
            ry90(qubit);
            break;                             //  ['Y90']
        case 22:
            mrx90(qubit);
            ry180(qubit);
            break;              //  ['mX90', 'Y180']
        case 23:
            rx90(qubit);
            ry90(qubit);
            mrx90(qubit);
            break;  //  ['X90', 'Y90', 'mX90']
        default:
            break;
        }
    }

    // a default gate is the last resort of user gate resolution and is of a build-in form, as below in the code;
    // the "using_default_gates" option can be used to enable ("yes") or disable ("no") default gates;
    // the use of default gates is deprecated; use the .json configuration file instead;
    //
    // if a default gate definition is available for the given gate name and qubits, add it to circuit and return true
    bool add_default_gate_if_available(std::string gname, std::vector<size_t> qubits,
<<<<<<< HEAD
        std::vector<size_t> cregs = {}, size_t duration=0, double angle=0.0)
=======
                                       size_t duration=0, double angle=0.0)
>>>>>>> d4d956ec
    {
        bool result=false;

        bool is_one_qubit_gate = (gname == "identity") || (gname == "i")
                                 || (gname == "hadamard") || (gname == "h")
                                 || (gname == "pauli_x") || (gname == "pauli_y") || (gname == "pauli_z")
                                 || (gname == "x") || (gname == "y") || (gname == "z")
                                 || (gname == "s") || (gname == "sdag")
                                 || (gname == "t") || (gname == "tdag")
                                 || (gname == "rx") || (gname == "ry") || (gname == "rz")
                                 || (gname == "rx90") || (gname == "mrx90") || (gname == "rx180")
                                 || (gname == "ry90") || (gname == "mry90") || (gname == "ry180")
                                 || (gname == "measure") || (gname == "prepz");

        bool is_two_qubit_gate = (gname == "cnot")
                                 || (gname == "cz") || (gname == "cphase")
                                 || (gname == "swap");

        bool is_multi_qubit_gate = (gname == "toffoli")
                                   || (gname == "wait") || (gname == "barrier");

        if(is_one_qubit_gate)
        {
            if( qubits.size() != 1 )
                return false;
        }
        else if(is_two_qubit_gate)
        {
            if( qubits.size() != 2 )
                return false;
            if( qubits[0] == qubits[1] )
                return false;
        }
        else if(is_multi_qubit_gate)
        {
            // by default wait will be applied to all qubits
        }
        else
        {
            return false;
        }

        if( gname == "identity" || gname == "i" )
        {
            c.push_back(new ql::identity(qubits[0]) );
            result = true;
        }
        else if( gname == "hadamard" || gname == "h" )
        {
            c.push_back(new ql::hadamard(qubits[0]) );
            result = true;
        }
        else if( gname == "pauli_x" || gname == "x" )
        {
            c.push_back(new ql::pauli_x(qubits[0]) );
            result = true;
        }
        else if( gname == "pauli_y" || gname == "y" )
        {
            c.push_back(new ql::pauli_y(qubits[0]) );
            result = true;
        }
        else if( gname == "pauli_z" || gname == "z" )
        {
            c.push_back(new ql::pauli_z(qubits[0]) );
            result = true;
        }
        else if( gname == "s" || gname == "phase" )
        {
            c.push_back(new ql::phase(qubits[0]) );
            result = true;
        }
        else if( gname == "sdag" || gname == "phasedag" )
<<<<<<< HEAD
            { c.push_back(new ql::phasedag(qubits[0]) ); result = true; }
        else if( gname == "t" )          { c.push_back(new ql::t(qubits[0]) ); result = true; }
        else if( gname == "tdag" )       { c.push_back(new ql::tdag(qubits[0]) ); result = true; }
        else if( gname == "rx" )         { c.push_back(new ql::rx(qubits[0], angle)); result = true; }
        else if( gname == "ry" )         { c.push_back(new ql::ry(qubits[0], angle)); result = true; }
        else if( gname == "rz" )         { c.push_back(new ql::rz(qubits[0], angle)); result = true; }
        else if( gname == "rx90" )       { c.push_back(new ql::rx90(qubits[0]) ); result = true; }
        else if( gname == "mrx90" )      { c.push_back(new ql::mrx90(qubits[0]) ); result = true; }
        else if( gname == "rx180" )      { c.push_back(new ql::rx180(qubits[0]) ); result = true; }
        else if( gname == "ry90" )       { c.push_back(new ql::ry90(qubits[0]) ); result = true; }
        else if( gname == "mry90" )      { c.push_back(new ql::mry90(qubits[0]) ); result = true; }
        else if( gname == "ry180" )      { c.push_back(new ql::ry180(qubits[0]) ); result = true; }
        else if( gname == "measure" )    
        {
            if(cregs.empty())
                c.push_back(new ql::measure(qubits[0]) );
            else
                c.push_back(new ql::measure(qubits[0], cregs[0]) );

            result = true; 
        }
        else if( gname == "prepz" )      { c.push_back(new ql::prepz(qubits[0]) ); result = true; }
    	else if( gname == "cnot" )       { c.push_back(new ql::cnot(qubits[0], qubits[1]) ); result = true; }
    	else if( gname == "cz" || gname == "cphase" )
            { c.push_back(new ql::cphase(qubits[0], qubits[1]) ); result = true; }
=======
        {
            c.push_back(new ql::phasedag(qubits[0]) );
            result = true;
        }
        else if( gname == "t" )
        {
            c.push_back(new ql::t(qubits[0]) );
            result = true;
        }
        else if( gname == "tdag" )
        {
            c.push_back(new ql::tdag(qubits[0]) );
            result = true;
        }
        else if( gname == "rx" )
        {
            c.push_back(new ql::rx(qubits[0], angle));
            result = true;
        }
        else if( gname == "ry" )
        {
            c.push_back(new ql::ry(qubits[0], angle));
            result = true;
        }
        else if( gname == "rz" )
        {
            c.push_back(new ql::rz(qubits[0], angle));
            result = true;
        }
        else if( gname == "rx90" )
        {
            c.push_back(new ql::rx90(qubits[0]) );
            result = true;
        }
        else if( gname == "mrx90" )
        {
            c.push_back(new ql::mrx90(qubits[0]) );
            result = true;
        }
        else if( gname == "rx180" )
        {
            c.push_back(new ql::rx180(qubits[0]) );
            result = true;
        }
        else if( gname == "ry90" )
        {
            c.push_back(new ql::ry90(qubits[0]) );
            result = true;
        }
        else if( gname == "mry90" )
        {
            c.push_back(new ql::mry90(qubits[0]) );
            result = true;
        }
        else if( gname == "ry180" )
        {
            c.push_back(new ql::ry180(qubits[0]) );
            result = true;
        }
        else if( gname == "measure" )
        {
            c.push_back(new ql::measure(qubits[0]) );
            result = true;
        }
        else if( gname == "prepz" )
        {
            c.push_back(new ql::prepz(qubits[0]) );
            result = true;
        }
        else if( gname == "cnot" )
        {
            c.push_back(new ql::cnot(qubits[0], qubits[1]) );
            result = true;
        }
        else if( gname == "cz" || gname == "cphase" )
        {
            c.push_back(new ql::cphase(qubits[0], qubits[1]) );
            result = true;
        }
>>>>>>> d4d956ec
        else if( gname == "toffoli" )
        {
            c.push_back(new ql::toffoli(qubits[0], qubits[1], qubits[2]) );
            result = true;
        }
        else if( gname == "swap" )
        {
            c.push_back(new ql::swap(qubits[0], qubits[1]) );
            result = true;
        }
        else if( gname == "barrier")
        {
            c.push_back(new ql::wait(qubits, 0, 0));
            result = true;
        }
        else if( gname == "wait")
        {
            size_t duration_in_cycles = std::ceil(static_cast<float>(duration)/cycle_time);
            c.push_back(new ql::wait(qubits, duration, duration_in_cycles));
            result = true;
        }
        else result = false;

        return result;
    }

<<<<<<< HEAD
    bool add_custom_gate_if_available(std::string & gname, std::vector<size_t> qubits,
        std::vector<size_t> cregs = {}, size_t duration=0, double angle=0.0)
=======
    // if a specialized custom gate ("cz q0 q4") is available, add it to circuit and return true
    // if a parameterized custom gate ("cz") is available, add it to circuit and return true
    //
    // note that there is no check for the found gate being a composite gate; this is in HvS's opinion, a flaw
    bool add_custom_gate_if_available(std::string & gname, std::vector<size_t> qubits,
                                      size_t duration=0, double angle=0.0)
>>>>>>> d4d956ec
    {
        bool added = false;

        // first check if a specialized custom gate is available
        std::string instr = gname + " ";
        if(qubits.size() > 0)
        {
            for (size_t i=0; i<(qubits.size()-1); ++i)
                instr += "q" + std::to_string(qubits[i]) + ",";
            if(qubits.size() >= 1) // to make if work with gates without operands
                instr += "q" + std::to_string(qubits[qubits.size()-1]);
        }

        std::map<std::string,custom_gate*>::iterator it = gate_definition.find(instr);
        if (it != gate_definition.end())
        {
            // a specialized custom gate is of the form: "cz q0 q3"
            custom_gate* g = new custom_gate(*(it->second));
            for(auto & qubit : qubits)
                g->operands.push_back(qubit);
            for(auto & cop : cregs)
                g->creg_operands.push_back(cop);
            if(duration>0) g->duration = duration;
            g->angle = angle;
            added = true;
            c.push_back(g);
        }
        else
        {
            // otherwise, check if there is a parameterized custom gate (i.e. not specialized for arguments)
            // this one is of the form: "cz", i.e. just the gate's name
            std::map<std::string,custom_gate*>::iterator it = gate_definition.find(gname);
            if (it != gate_definition.end())
            {
                custom_gate* g = new custom_gate(*(it->second));
                for(auto & qubit : qubits)
                    g->operands.push_back(qubit);
                for(auto & cop : cregs)
                    g->creg_operands.push_back(cop);
                if(duration>0) g->duration = duration;
                g->angle = angle;
                added = true;
                c.push_back(g);
            }
        }

        if(added)
        {
            DOUT("custom gate added for " << gname);
        }
        else
        {
            DOUT("custom gate not added for " << gname);
        }

        return added;
    }

    // return the subinstructions of a composite gate
    // while doing, test whether the subinstructions have a definition (so they cannot be specialized or default ones!)
    void get_decomposed_ins( ql::composite_gate * gptr, std::vector<std::string> & sub_instructons )
    {
        auto & sub_gates = gptr->gs;
        DOUT("composite ins: " << gptr->name);
        for(auto & agate : sub_gates)
        {
            std::string & sub_ins = agate->name;
            DOUT("  sub ins: " << sub_ins);
            auto it = gate_definition.find(sub_ins);
            if( it != gate_definition.end() )
            {
                sub_instructons.push_back(sub_ins);
            }
            else
            {
                throw ql::exception("[x] error : ql::kernel::gate() : gate decomposition not available for '"+sub_ins+"'' in the target platform !",false);
            }
        }
    }

<<<<<<< HEAD
    bool add_spec_decomposed_gate_if_available(std::string gate_name, 
        std::vector<size_t> all_qubits, std::vector<size_t> cregs = {})
=======
    // if specialized composed gate: "cz q0,q3" available, with composition of subinstructions, return true
    //      also check each subinstruction for presence of a custom_gate (or a default gate)
    // otherwise, return false
    // don't add anything to circuit
    bool add_spec_decomposed_gate_if_available(std::string gate_name, std::vector<size_t> all_qubits)
>>>>>>> d4d956ec
    {
        bool added = false;
        DOUT("Checking if specialized decomposition is available for " << gate_name);
        std::string instr_parameterized = gate_name + " ";
        size_t i;
        if(all_qubits.size() > 0)
        {
            for(i=0; i<all_qubits.size()-1; i++)
            {
                instr_parameterized += "q" + std::to_string(all_qubits[i]) + " ";
            }
            if(all_qubits.size() >= 1)
            {
                instr_parameterized += "q" + std::to_string(all_qubits[i]);
            }
        }
        DOUT("decomposed specialized instruction name: " << instr_parameterized);

        auto it = gate_definition.find(instr_parameterized);
        if( it != gate_definition.end() )
        {
            DOUT("specialized composite gate found for " << instr_parameterized);
            composite_gate * gptr = (composite_gate *)(it->second);
            if( __composite_gate__ == gptr->type() )
            {
                DOUT("composite gate type");
            }
            else
            {
                DOUT("Not a composite gate type");
                return false;
            }


            std::vector<std::string> sub_instructons;
            get_decomposed_ins( gptr, sub_instructons );
            for(auto & sub_ins : sub_instructons)
            {
                DOUT("Adding sub ins: " << sub_ins);
                std::replace( sub_ins.begin(), sub_ins.end(), ',', ' ');
                DOUT(" after comma removal, sub ins: " << sub_ins);
                std::istringstream iss(sub_ins);

                std::vector<std::string> tokens{ std::istream_iterator<std::string>{iss},
                                                 std::istream_iterator<std::string>{} };

                std::vector<size_t> this_gate_qubits;
                std::string & sub_ins_name = tokens[0];

                for(size_t i=1; i<tokens.size(); i++)
                {
                    DOUT("tokens[i] : " << tokens[i]);
                    auto sub_str_token = tokens[i].substr(1);
                    DOUT("sub_str_token[i] : " << sub_str_token);
                    this_gate_qubits.push_back( stoi( tokens[i].substr(1) ) );
                }

                DOUT( ql::utils::to_string<size_t>(this_gate_qubits, "actual qubits of this gate:") );

                // custom gate check
<<<<<<< HEAD
                bool custom_added = add_custom_gate_if_available(sub_ins_name, this_gate_qubits, cregs);
=======
                // when found, custom_added is true, and the expanded subinstruction was added to the circuit
                bool custom_added = add_custom_gate_if_available(sub_ins_name, this_gate_qubits);
>>>>>>> d4d956ec
                if(!custom_added)
                {
                    if(ql::options::get("use_default_gates") == "yes")
                    {
                        // default gate check
                        DOUT("adding default gate for " << sub_ins_name);
                        bool default_available = add_default_gate_if_available(sub_ins_name, this_gate_qubits, cregs);
                        if( default_available )
                        {
                            WOUT("added default gate '" << sub_ins_name << "' with " << ql::utils::to_string(this_gate_qubits,"qubits") );
                        }
                        else
                        {
                            EOUT("unknown gate '" << sub_ins_name << "' with " << ql::utils::to_string(this_gate_qubits,"qubits") );
                            throw ql::exception("[x] error : ql::kernel::gate() : the gate '"+sub_ins_name+"' with " +ql::utils::to_string(this_gate_qubits,"qubits")+" is not supported by the target platform !",false);
                        }
                    }
                    else
                    {
                        EOUT("unknown gate '" << sub_ins_name << "' with " << ql::utils::to_string(this_gate_qubits,"qubits") );
                        throw ql::exception("[x] error : ql::kernel::gate() : the gate '"+sub_ins_name+"' with " +ql::utils::to_string(this_gate_qubits,"qubits")+" is not supported by the target platform !",false);
                    }
                }
            }
            added = true;
        }
        else
        {
            DOUT("composite gate not found for " << instr_parameterized);
        }

        return added;
    }


<<<<<<< HEAD
    bool add_param_decomposed_gate_if_available(std::string gate_name, 
        std::vector<size_t> all_qubits, std::vector<size_t> cregs = {})
=======
    // if composite gate: "cz %0 %1" available, return true;
    //      also check each subinstruction for availability as a custom gate (or default gate)
    // if not, return false
    // don't add anything to circuit
    bool add_param_decomposed_gate_if_available(std::string gate_name, std::vector<size_t> all_qubits)
>>>>>>> d4d956ec
    {
        bool added = false;
        DOUT("Checking if parameterized decomposition is available for " << gate_name);
        std::string instr_parameterized = gate_name + " ";
        size_t i;
        if(all_qubits.size() > 0)
        {
            for(i=0; i<all_qubits.size()-1; i++)
            {
                instr_parameterized += "%" + std::to_string(i) + " ";
            }
            if(all_qubits.size() >= 1)
            {
                instr_parameterized += "%" + std::to_string(i);
            }
        }
        DOUT("decomposed parameterized instruction name: " << instr_parameterized);

        // check for composite ins
        auto it = gate_definition.find(instr_parameterized);
        if( it != gate_definition.end() )
        {
            DOUT("parameterized composite gate found for " << instr_parameterized);
            composite_gate * gptr = (composite_gate *)(it->second);
            if( __composite_gate__ == gptr->type() )
            {
                DOUT("composite gate type");
            }
            else
            {
                DOUT("Not a composite gate type");
                return false;
            }

            std::vector<std::string> sub_instructons;
            get_decomposed_ins( gptr, sub_instructons );
            for(auto & sub_ins : sub_instructons)
            {
                DOUT("Adding sub ins: " << sub_ins);
                std::replace( sub_ins.begin(), sub_ins.end(), ',', ' ');
                DOUT(" after comma removal, sub ins: " << sub_ins);
                std::istringstream iss(sub_ins);

                std::vector<std::string> tokens{ std::istream_iterator<std::string>{iss},
                                                 std::istream_iterator<std::string>{} };

                std::vector<size_t> this_gate_qubits;
                std::string & sub_ins_name = tokens[0];

                for(size_t i=1; i<tokens.size(); i++)
                {
                    this_gate_qubits.push_back( all_qubits[ stoi( tokens[i].substr(1) ) ] );
                }

                DOUT( ql::utils::to_string<size_t>(this_gate_qubits, "actual qubits of this gate:") );

                // custom gate check
<<<<<<< HEAD
                bool custom_added = add_custom_gate_if_available(sub_ins_name, this_gate_qubits, cregs);
=======
                // when found, custom_added is true, and the expanded subinstruction was added to the circuit
                bool custom_added = add_custom_gate_if_available(sub_ins_name, this_gate_qubits);
>>>>>>> d4d956ec
                if(!custom_added)
                {
                    if(ql::options::get("use_default_gates") == "yes")
                    {
                        // default gate check
                        DOUT("adding default gate for " << sub_ins_name);
                        bool default_available = add_default_gate_if_available(sub_ins_name, this_gate_qubits, cregs);
                        if( default_available )
                        {
                            WOUT("added default gate '" << sub_ins_name << "' with " << ql::utils::to_string(this_gate_qubits,"qubits") );
                        }
                        else
                        {
                            EOUT("unknown gate '" << sub_ins_name << "' with " << ql::utils::to_string(this_gate_qubits,"qubits") );
                            throw ql::exception("[x] error : ql::kernel::gate() : the gate '"+sub_ins_name+"' with " +ql::utils::to_string(this_gate_qubits,"qubits")+" is not supported by the target platform !",false);
                        }
                    }
                    else
                    {
                        EOUT("unknown gate '" << sub_ins_name << "' with " << ql::utils::to_string(this_gate_qubits,"qubits") );
                        throw ql::exception("[x] error : ql::kernel::gate() : the gate '"+sub_ins_name+"' with " +ql::utils::to_string(this_gate_qubits,"qubits")+" is not supported by the target platform !",false);
                    }
                }
            }
            added = true;
        }
        else
        {
            DOUT("composite gate not found for " << instr_parameterized);
        }
        return added;
    }


    /**
     * custom 1 qubit gate.
     */
    void gate(std::string gname, size_t q0)
    {
        gate(gname, std::vector<size_t> {q0});
    }

    /**
     * custom 2 qubits gate
     */
    void gate(std::string gname, size_t q0, size_t q1)
    {
        gate(gname, std::vector<size_t> {q0, q1});
    }


    /**
     * custom gate with arbitrary number of operands
     */
<<<<<<< HEAD
    void gate(std::string gname, std::vector<size_t> qubits = {}, 
        std::vector<size_t> cregs = {}, size_t duration=0, double angle = 0.0)
=======
    // terminology:
    // - composite/custom/default (in decreasing order of priority during lookup in the gate definition):
    //      - composite gate: a gate definition with subinstructions; when matched, decompose and add the subinstructions
    //      - custom gate: a fully configurable gate definition, with all kinds of attributes; there is no decomposition
    //      - default gate: a gate definition build-in in this compiler; see above for the definition
    //          deprecated; setting option "use_default_gates" from "yes" to "no" turns it off
    // - specialized/parameterized (in decreasing order of priority during lookup in the gate definition)
    //      - specialized: a gate definition that is special for its operands, i.e. the operand qubits must match
    //      - parameterized: a gate definition that can be used for all possible qubit operands
    //
    // the following order of checks is used below:
    // check if specialized composite gate is available
    //      "cz q0,q3" available as composite gate, where subinstructions are available as custom gates
    // if not, check if parameterized composite gate is available
    //      "cz %0 %1" in gate_definition, where subinstructions are available as custom gates
    // if not, check if a specialized custom gate is available
    //      "cz q0,q3" available as non-composite gate
    // if not, check if a parameterized custom gate is available
    //      "cz" in gate_definition as non-composite gate
    // if not, check if a default gate is available
    //      "cz" available as default gate
    // if not, then error

    void gate(std::string gname, std::vector<size_t> qubits = {}, size_t duration=0, double angle = 0.0)
>>>>>>> d4d956ec
    {
        for(auto & qno : qubits)
        {
            if( qno >= qubit_count )
            {
                EOUT("Number of qubits in platform: " << std::to_string(qubit_count) << ", specified qubit numbers out of range for gate: '" << gname << "' with " << ql::utils::to_string(qubits,"qubits") );
                throw ql::exception("[x] error : ql::kernel::gate() : Number of qubits in platform: "+std::to_string(qubit_count)+", specified qubit numbers out of range for gate '"+gname+"' with " +ql::utils::to_string(qubits,"qubits")+" !",false);
            }
        }

        for(auto & cno : cregs)
        {
            if( cno >= creg_count )
            {
                EOUT("Out of range operand(s) for '" << gname << "' with " << ql::utils::to_string(cregs,"cregs") );
                throw ql::exception("Out of range operand(s) for '"+gname+"' with " +ql::utils::to_string(cregs,"cregs")+" !",false);
            }
        }

        str::lower_case(gname);
        DOUT("Adding gate : " << gname << " with " << ql::utils::to_string(qubits,"qubits"));

        // specialized composite gate check
        DOUT("trying to add specialized decomposed gate for: " << gname);
        bool spec_decom_added = add_spec_decomposed_gate_if_available(gname, qubits);
        if(spec_decom_added)
        {
            DOUT("specialized decomposed gates added for " << gname);
        }
        else
        {
            // parameterized composite gate check
            DOUT("trying to add parameterized decomposed gate for: " << gname);
            bool param_decom_added = add_param_decomposed_gate_if_available(gname, qubits);
            if(param_decom_added)
            {
                DOUT("decomposed gates added for " << gname);
            }
            else
            {
                // specialized/parameterized custom gate check
                DOUT("adding custom gate for " << gname);
<<<<<<< HEAD
                bool custom_added = add_custom_gate_if_available(gname, qubits, cregs, duration, angle);
=======
                // when found, custom_added is true, and the gate was added to the circuit
                bool custom_added = add_custom_gate_if_available(gname, qubits, duration, angle);
>>>>>>> d4d956ec
                if(!custom_added)
                {
                    if(ql::options::get("use_default_gates") == "yes")
                    {
                        // default gate check (which is always parameterized)
                        DOUT("adding default gate for " << gname);

<<<<<<< HEAD
        				bool default_available = add_default_gate_if_available(gname, qubits, cregs, duration);
        				if( default_available )
=======
                        bool default_available = add_default_gate_if_available(gname, qubits, duration);
                        if( default_available )
>>>>>>> d4d956ec
                        {
                            WOUT("default gate added for " << gname);
                        }
                        else
                        {
                            EOUT("unknown gate '" << gname << "' with " << ql::utils::to_string(qubits,"qubits") );
                            throw ql::exception("[x] error : ql::kernel::gate() : the gate '"+gname+"' with " +ql::utils::to_string(qubits,"qubits")+" is not supported by the target platform !",false);
                        }
                    }
                    else
                    {
                        EOUT("unknown gate '" << gname << "' with " << ql::utils::to_string(qubits,"qubits") );
                        throw ql::exception("[x] error : ql::kernel::gate() : the gate '"+gname+"' with " +ql::utils::to_string(qubits,"qubits")+" is not supported by the target platform !",false);
                    }
                }
                else
                {
                    DOUT("custom gate added for " << gname);
                }
            }
        }
        DOUT("");
    }

    std::string get_prologue()
    {
        std::stringstream ss;
        ss << "." << name << "\n";
        // ss << name << ":\n";

        if(type == kernel_type_t::IF_START)
        {
            ss << "    b" << br_condition.inv_operation_name <<" r" << (br_condition.operands[0])->id
               <<", r" << (br_condition.operands[1])->id << ", " << name << "_end\n";
        }

        if(type == kernel_type_t::ELSE_START)
        {
            ss << "    b" << br_condition.operation_name <<" r" << (br_condition.operands[0])->id
               <<", r" << (br_condition.operands[1])->id << ", " << name << "_end\n";
        }

        if(type == kernel_type_t::FOR_START)
        {
            // TODO for now r29, r30, r31 are used, fix it
            ss << "    ldi r29" <<", " << iterations << "\n";
            ss << "    ldi r30" <<", " << 1 << "\n";
            ss << "    ldi r31" <<", " << 0 << "\n";
        }

        return ss.str();
    }

    std::string get_epilogue()
    {
        std::stringstream ss;

        if(type == kernel_type_t::DO_WHILE_END)
        {
            ss << "    b" << br_condition.operation_name <<" r" << (br_condition.operands[0])->id
               <<", r" << (br_condition.operands[1])->id << ", " << name << "_start\n";
        }

        if(type == kernel_type_t::FOR_END)
        {
            std::string kname(name);
            std::replace( kname.begin(), kname.end(), '_', ' ');
            std::istringstream iss(kname);
            std::vector<std::string> tokens{ std::istream_iterator<std::string>{iss},
                                             std::istream_iterator<std::string>{} };

            // TODO for now r29, r30, r31 are used, fix it
            ss << "    add r31, r31, r30\n";
            ss << "    blt r31, r29, " << tokens[0] << "\n";
        }

        return ss.str();
    }

    /**
     * qasm
     */
    std::string qasm()
    {
        std::stringstream ss;

        ss << get_prologue();

        for(size_t i=0; i<c.size(); ++i)
        {
            ss << "    " << c[i]->qasm() << "\n";
        }

        ss << get_epilogue();

        return  ss.str();
    }

    void classical(creg& destination, operation & oper)
    {
        // check sanity of destination
        if(destination.id >= creg_count)
        {
            EOUT("Out of range operand(s) for '" << oper.operation_name);
            throw ql::exception("Out of range operand(s) for '"+oper.operation_name+"' !",false);
        }

        // check sanity of other operands
        for(auto &op : oper.operands)
        {
            if(op->type() == operand_type_t::CREG)
            {
                if(op->id >= creg_count)
                {
                    EOUT("Out of range operand(s) for '" << oper.operation_name);
                    throw ql::exception("Out of range operand(s) for '"+oper.operation_name+"' !",false);
                }
            }
        }

        c.push_back(new ql::classical(destination, oper));
    }

    void classical(std::string operation)
    {
        c.push_back(new ql::classical(operation));
    }

    /**
     * micro code
     */
    std::string micro_code()
    {
        std::stringstream ss;
        // ss << "." << name;
        // if (iterations > 1)
        // ss << "(" << iterations << ")\n";
        // else
        // ss << "\n";
        for (size_t i=0; i<c.size(); ++i)
        {
            ss << c[i]->micro_code() << "\n";
            // std::cout << c[i]->qasm() << std::endl;
        }
        return ss.str();
    }


    void optimize()
    {
        ql::rotations_merging rm;
        if (contains_measurements(c))
        {
            // decompose the circuit
            std::vector<circuit*> cs = split_circuit(c);
            std::vector<circuit > cs_opt;
            for (size_t i=0; i<cs.size(); ++i)
            {
                if (!contains_measurements(*cs[i]))
                {
                    circuit opt = rm.optimize(*cs[i]);
                    cs_opt.push_back(opt);
                }
                else
                    cs_opt.push_back(*cs[i]);
            }
            // for (int i=0; i<cs_opt.size(); ++i)
            // print(cs_opt[i]);
            c.clear( );
            for (size_t i=0; i<cs_opt.size(); ++i)
                for (size_t j=0; j<cs_opt[i].size(); j++)
                    c.push_back(cs_opt[i][j]);
        }
        else
        {
            c = rm.optimize(c);
        }

    }

    void decompose_toffoli()
    {
        DOUT("decompose_toffoli()");
        for( auto cit = c.begin(); cit != c.end(); ++cit )
        {
            auto g = *cit;
            ql::gate_type_t gtype = g->type();
            std::vector<size_t> goperands = g->operands;

            ql::quantum_kernel toff_kernel("toff_kernel");
            toff_kernel.gate_definition = gate_definition;
            toff_kernel.qubit_count = qubit_count;
            toff_kernel.cycle_time = cycle_time;

            if( __toffoli_gate__ == gtype )
            {
                size_t cq1 = goperands[0];
                size_t cq2 = goperands[1];
                size_t tq = goperands[2];
                auto opt = ql::options::get("decompose_toffoli");
                if ( opt == "AM" )
                {
                    toff_kernel.controlled_cnot_AM(tq, cq1, cq2);
                }
                else
                {
                    toff_kernel.controlled_cnot_NC(tq, cq1, cq2);
                }
                ql::circuit& toff_ckt = toff_kernel.get_circuit();
                cit = c.erase(cit);
                cit = c.insert(cit, toff_ckt.begin(), toff_ckt.end());
            }
        }
        DOUT("decompose_toffoli() [Done] ");
    }

    void schedule(quantum_platform platform, std::string& sched_qasm, std::string& sched_dot)
    {
        std::string scheduler = ql::options::get("scheduler");
<<<<<<< HEAD
        std::string scheduler_uniform = ql::options::get("scheduler_uniform");
        std::string kqasm("");

#ifndef __disable_lemon__
        IOUT( scheduler << " scheduling the quantum kernel '" << name << "'...");

        Scheduler sched;
        sched.Init(c, platform, qubit_count, creg_count);
        // sched.Print();
        // sched.PrintMatrix();
        // sched.PrintDot();

        if("ASAP" == scheduler)
        {
            if ("yes" == scheduler_uniform)
            {
	        EOUT("Uniform scheduling not supported with ASAP; please turn on ALAP to perform uniform scheduling");
	    }
	    else if ("no" == scheduler_uniform)
	    {
	        // sched.PrintScheduleASAP();
                // sched.PrintDotScheduleASAP();
                // sched_dot = sched.GetDotScheduleASAP();
                // sched.PrintQASMScheduledASAP();
                ql::ir::bundles_t bundles = sched.schedule_asap();
                kqasm = ql::ir::qasm(bundles);
	    }
	    else
            {
               EOUT("Unknown scheduler_uniform option value");
            }
        }
        else if("ALAP" == scheduler)
        {
            if ("yes" == scheduler_uniform)
            {
                ql::ir::bundles_t bundles = sched.schedule_alap_uniform();
                kqasm = ql::ir::qasm(bundles);
	    }
	    else if ("no" == scheduler_uniform)
	    {
                // sched.PrintScheduleALAP();
                // sched.PrintDotScheduleALAP();
                // sched_dot = sched.GetDotScheduleALAP();
                // sched.PrintQASMScheduledALAP();
                ql::ir::bundles_t bundles = sched.schedule_alap();
                kqasm = ql::ir::qasm(bundles);
	    }
	    else
            {
               EOUT("Unknown scheduler_uniform option value");
            }
        }
        else
        {
            EOUT("Unknown scheduler");
            throw ql::exception("Unknown scheduler!", false);
        }

        sched_qasm = get_prologue() + kqasm + get_epilogue();

=======
        if("no" == scheduler)
        {
            IOUT( " skipping scheduling the quantum kernel '" << name << "'...");
            sched_qasm = "";
        }
        else
        {
#ifndef __disable_lemon__
	        IOUT( scheduler << " scheduling the quantum kernel '" << name << "'...");
	        // DOUT("Qasm at start of kernel::schedule size=" << c.size() << ":");
	        // DOUT(qasm());
	        // DOUT("Qasm at start of kernel::schedule END");
	
	        Scheduler sched;
	        sched.Init(qubits, c, platform);
	        // sched.Print();
	        // sched.PrintMatrix();
	        // sched.PrintDot();
	
	        if("ASAP" == scheduler)
	        {
	            // sched.PrintScheduleASAP();
	            // sched.PrintDotScheduleASAP();
	            // sched_dot = sched.GetDotScheduleASAP();
	            // sched.PrintQASMScheduledASAP();
	            ql::ir::bundles_t bundles = sched.schedule_asap();
	            sched_qasm = ql::ir::qasm(bundles);
	
	        }
	        else if("ALAP" == scheduler)
	        {
	            // sched.PrintScheduleALAP();
	            // sched.PrintDotScheduleALAP();
	            // sched_dot = sched.GetDotScheduleALAP();
	            // sched.PrintQASMScheduledALAP();
	            ql::ir::bundles_t bundles = sched.schedule_alap();
	            sched_qasm = ql::ir::qasm(bundles);
	        }
	        else
	        {
	            EOUT("Unknown scheduler");
	        }
>>>>>>> d4d956ec
#endif // __disable_lemon__
        }
    }

    std::vector<circuit*> split_circuit(circuit x)
    {
        IOUT("circuit decomposition in basic blocks ... ");
        std::vector<circuit*> cs;
        cs.push_back(new circuit());
        for (size_t i=0; i<x.size(); i++)
        {
            if ((x[i]->type() == __prepz_gate__) || (x[i]->type() == __measure_gate__))
            {
                cs.push_back(new circuit());
                cs.back()->push_back(x[i]);
                cs.push_back(new circuit());
            }
            else
            {
                cs.back()->push_back(x[i]);
            }
        }
        IOUT("circuit decomposion done (" << cs.size() << ").");
        /*
           for (int i=0; i<cs.size(); ++i)
           {
           println(" |-- circuit " << i);
           print(*(cs[i]));
           }
         */
        return cs;
    }

    /**
     * detect measurements and qubit preparations
     */
    bool contains_measurements(circuit x)
    {
        for (size_t i=0; i<x.size(); i++)
        {
            if (x[i]->type() == __measure_gate__)
                return true;
            if (x[i]->type() == __prepz_gate__)
                return true;
        }
        return false;
    }

    /**
     * detect unoptimizable gates
     */
    bool contains_unoptimizable_gates(circuit x)
    {
        for (size_t i=0; i<x.size(); i++)
        {
            if (x[i]->type() == __measure_gate__)
                return true;
            if (x[i]->type() == __prepz_gate__)
                return true;
            if (!(x[i]->optimization_enabled))
                return true;
        }
        return false;
    }

    /**
     * load custom instructions from a json file
     */
    int load_custom_instructions(std::string file_name="instructions.json")
    {
        load_instructions(gate_definition,file_name);
        return 0;
    }

    /**
     * debug
     */
    void print_gates_definition()
    {
        for (std::map<std::string,custom_gate*>::iterator i=gate_definition.begin(); i!=gate_definition.end(); i++)
        {
            COUT("[-] gate '" << i->first << "'");
            COUT(" |- qumis : \n" << i->second->micro_code());
        }
    }

    std::string get_gates_definition()
    {
        std::stringstream ss;

        for (std::map<std::string,custom_gate*>::iterator i=gate_definition.begin(); i!=gate_definition.end(); i++)
        {
            ss << i->first << '\n';
        }
        return ss.str();
    }

    /**
     * name getter
     */
    std::string get_name()
    {
        return name;
    }

    /**
     * circuit getter
     */
    circuit& get_circuit()
    {
        return c;
    }

    void controlled_x(size_t tq, size_t cq)
    {
        // from: https://arxiv.org/pdf/1206.0758v3.pdf
        // A meet-in-the-middle algorithm for fast synthesis
        // of depth-optimal quantum circuits
        cnot(cq, tq);
    }
    void controlled_y(size_t tq, size_t cq)
    {
        // from: https://arxiv.org/pdf/1206.0758v3.pdf
        // A meet-in-the-middle algorithm for fast synthesis
        // of depth-optimal quantum circuits
        sdag(tq);
        cnot(cq, tq);
        s(tq);
    }
    void controlled_z(size_t tq, size_t cq)
    {
        // from: https://arxiv.org/pdf/1206.0758v3.pdf
        // A meet-in-the-middle algorithm for fast synthesis
        // of depth-optimal quantum circuits
        hadamard(tq);
        cnot(cq, tq);
        hadamard(tq);
    }
    void controlled_h(size_t tq, size_t cq)
    {
        // from: https://arxiv.org/pdf/1206.0758v3.pdf
        // A meet-in-the-middle algorithm for fast synthesis
        // of depth-optimal quantum circuits
        s(tq);
        hadamard(tq);
        t(tq);
        cnot(cq, tq);
        tdag(tq);
        hadamard(tq);
        sdag(tq);
    }
    void controlled_i(size_t tq, size_t cq)
    {
        // well, basically you dont need to do anything for it :‑)
    }

    void controlled_s(size_t tq, size_t cq)
    {
        // cphase(cq, tq);

        // from: https://arxiv.org/pdf/1206.0758v3.pdf
        // A meet-in-the-middle algorithm for fast synthesis
        // of depth-optimal quantum circuits

        cnot(tq, cq);
        tdag(cq);
        cnot(tq, cq);
        t(cq);
        t(tq);
    }

    void controlled_sdag(size_t tq, size_t cq)
    {
        // based on: https://arxiv.org/pdf/1206.0758v3.pdf
        // A meet-in-the-middle algorithm for fast synthesis
        // of depth-optimal quantum circuits

        tdag(cq);
        tdag(tq);
        cnot(tq, cq);
        t(cq);
        cnot(tq, cq);
    }

    void controlled_t(size_t tq, size_t cq, size_t aq)
    {
        WOUT("Controlled-T implementation requires an ancilla");
        WOUT("At the moment, Qubit 0 is used as ancilla");
        WOUT("This will change when Qubit allocater is implemented");
        // from: https://arxiv.org/pdf/1206.0758v3.pdf
        // A meet-in-the-middle algorithm for fast synthesis
        // of depth-optimal quantum circuits
<<<<<<< HEAD
        cnot(cq, tq); hadamard(aq);
        sdag(cq); cnot(tq, aq);
=======
        size_t aq = 0; // TODO at the moment qubit 0 is used as ancilla

        cnot(cq, tq);
        hadamard(aq);
        sdag(cq);
        cnot(tq, aq);
>>>>>>> d4d956ec
        cnot(aq, cq);
        t(cq);
        tdag(aq);
        cnot(tq, cq);
        cnot(tq, aq);
        t(cq);
        tdag(aq);
        cnot(aq, cq);
        h(cq);
        t(cq);
        h(cq);
        cnot(aq, cq);
        tdag(cq);
        t(aq);
        cnot(tq, aq);
        cnot(tq, cq);
        t(aq);
        tdag(cq);
        cnot(aq, cq);
        s(cq);
        cnot(tq, aq);
        cnot(cq, tq);
        h(aq);
    }

    void controlled_tdag(size_t tq, size_t cq, size_t aq)
    {
        WOUT("Controlled-Tdag implementation requires an ancilla");
        WOUT("At the moment, Qubit 0 is used as ancilla");
        WOUT("This will change when Qubit allocater is implemented");
        // from: https://arxiv.org/pdf/1206.0758v3.pdf
        // A meet-in-the-middle algorithm for fast synthesis
        // of depth-optimal quantum circuits
        h(aq);
        cnot(cq, tq);
        sdag(cq);
        cnot(tq, aq);
        cnot(aq, cq);
        t(cq);
        cnot(tq, cq);
        tdag(aq);
        cnot(tq, aq);
        t(cq);
        tdag(aq);
        cnot(aq, cq);
        h(cq);
        tdag(cq);
        h(cq);
        cnot(aq, cq);
        tdag(cq);
        t(aq);
        cnot(tq, aq);
        cnot(tq, cq);
        tdag(cq);
        t(aq);
        cnot(aq, cq);
        s(cq);
        cnot(tq, aq);
        cnot(cq, tq);
        hadamard(aq);
    }

    void controlled_ix(size_t tq, size_t cq)
    {
        // from: https://arxiv.org/pdf/1210.0974.pdf
        // Quantum circuits of T-depth one
        cnot(cq, tq);
        s(cq);
    }

    // toffoli decomposition
    // from: https://arxiv.org/pdf/1210.0974.pdf
    // Quantum circuits of T-depth one
    void controlled_cnot_AM(size_t tq, size_t cq1, size_t cq2)
    {
        h(tq);
        t(cq1);
        t(cq2);
        t(tq);
        cnot(cq2, cq1);
        cnot(tq, cq2);
        cnot(cq1, tq);
        tdag(cq2);
        cnot(cq1, cq2);
        tdag(cq1);
        tdag(cq2);
        tdag(tq);
        cnot(tq, cq2);
        cnot(cq1, tq);
        cnot(cq2, cq1);
        h(tq);
    }

    // toffoli decomposition
    // Neilsen and Chuang
    void controlled_cnot_NC(size_t tq, size_t cq1, size_t cq2)
    {
        h(tq);
        cnot(cq2,tq);
        tdag(tq);
        cnot(cq1,tq);
        t(tq);
        cnot(cq2,tq);
        tdag(tq);
        cnot(cq1,tq);
        tdag(cq2);
        t(tq);
        cnot(cq1,cq2);
        h(tq);
        tdag(cq2);
        cnot(cq1,cq2);
        t(cq1);
        s(cq2);
    }

    void controlled_swap(size_t tq1, size_t tq2, size_t cq)
    {
        // from: https://arxiv.org/pdf/1210.0974.pdf
        // Quantum circuits of T-depth one
        cnot(tq2, tq1);
        cnot(cq, tq1);
        h(tq2);
        t(cq);
        tdag(tq1);
        t(tq2);
        cnot(tq2, tq1);
        cnot(cq, tq2);
        t(tq1);
        cnot(cq, tq1);
        tdag(tq2);
        tdag(tq1);
        cnot(cq, tq2);
        cnot(tq2, tq1);
        t(tq1);
        h(tq2);
        cnot(tq2, tq1);
    }
    void controlled_rx(size_t tq, size_t cq, double theta)
    {
        rx(tq, theta/2);
        cz(cq, tq);
        rx(tq, -theta/2);
        cz(cq, tq);
    }
    void controlled_ry(size_t tq, size_t cq, double theta)
    {
        ry(tq, theta/2);
        cnot(cq, tq);
        ry(tq, -theta/2);
        cnot(cq, tq);
    }
    void controlled_rz(size_t tq, size_t cq, double theta)
    {
        rz(tq, theta/2);
        cnot(cq, tq);
        rz(tq, -theta/2);
        cnot(cq, tq);
    }


    void controlled_single(ql::quantum_kernel *k, size_t control_qubit, size_t ancilla_qubit)
    {
        ql::circuit& ckt = k->get_circuit();
        for( auto & g : ckt )
        {
            std::string gname = g->name;
            ql::gate_type_t gtype = g->type();
            std::vector<size_t> goperands = g->operands;
            DOUT("Generating controlled gate for " << gname);
            DOUT("Type : " << gtype);
            if( __pauli_x_gate__ == gtype  || __rx180_gate__ == gtype )
            {
                size_t tq = goperands[0];
                size_t cq = control_qubit;
                controlled_x(tq, cq);
            }
            else if( __pauli_y_gate__ == gtype  || __ry180_gate__ == gtype )
            {
                size_t tq = goperands[0];
                size_t cq = control_qubit;
                controlled_y(tq, cq);
            }
            else if( __pauli_z_gate__ == gtype )
            {
                size_t tq = goperands[0];
                size_t cq = control_qubit;
                controlled_z(tq, cq);
            }
            else if( __hadamard_gate__ == gtype )
            {
                size_t tq = goperands[0];
                size_t cq = control_qubit;
                controlled_h(tq, cq);
            }
            else if( __identity_gate__ == gtype )
            {
                size_t tq = goperands[0];
                size_t cq = control_qubit;
                controlled_i(tq, cq);
            }
            else if( __t_gate__ == gtype )
            {
                size_t tq = goperands[0];
                size_t cq = control_qubit;
                size_t aq = ancilla_qubit;
                controlled_t(tq, cq, aq);
            }
            else if( __tdag_gate__ == gtype )
            {
                size_t tq = goperands[0];
                size_t cq = control_qubit;
                size_t aq = ancilla_qubit;
                controlled_tdag(tq, cq, aq);
            }
            else if( __phase_gate__ == gtype )
            {
                size_t tq = goperands[0];
                size_t cq = control_qubit;
                controlled_s(tq, cq);
            }
            else if( __phasedag_gate__ == gtype )
            {
                size_t tq = goperands[0];
                size_t cq = control_qubit;
                controlled_sdag(tq, cq);
            }
            else if( __cnot_gate__ == gtype )
            {
                size_t cq1 = goperands[0];
                size_t cq2 = control_qubit;
                size_t tq = goperands[1];

                auto opt = ql::options::get("decompose_toffoli");
                if ( opt == "AM" )
                {
                    controlled_cnot_AM(tq, cq1, cq2);
                }
                else if ( opt == "NC" )
                {
                    controlled_cnot_NC(tq, cq1, cq2);
                }
                else
                {
                    toffoli(cq1, cq2, tq);
                }
            }
            else if( __swap_gate__ == gtype )
            {
                size_t tq1 = goperands[0];
                size_t tq2 = goperands[1];
                size_t cq = control_qubit;
                controlled_swap(tq1, tq2, cq);
            }
            else if( __rx_gate__ == gtype )
            {
                size_t tq = goperands[0];
                size_t cq = control_qubit;
                controlled_rx(tq, cq, g->angle);
            }
            else if( __ry_gate__ == gtype )
            {
                size_t tq = goperands[0];
                size_t cq = control_qubit;
                controlled_ry(tq, cq, g->angle);
            }
            else if( __rz_gate__ == gtype )
            {
                size_t tq = goperands[0];
                size_t cq = control_qubit;
                controlled_rz(tq, cq, g->angle);
            }
            else if( __rx90_gate__ == gtype )
            {
                size_t tq = goperands[0];
<<<<<<< HEAD
                size_t cq = control_qubit;
                controlled_rx(tq, cq, PI/2);
=======
                size_t cq = control_qubits[0];
                controlled_rx(tq, cq, M_PI/2);
>>>>>>> d4d956ec
            }
            else if( __mrx90_gate__ == gtype )
            {
                size_t tq = goperands[0];
<<<<<<< HEAD
                size_t cq = control_qubit;
                controlled_rx(tq, cq, -1*PI/2);
=======
                size_t cq = control_qubits[0];
                controlled_rx(tq, cq, -1*M_PI/2);
>>>>>>> d4d956ec
            }
            else if( __rx180_gate__ == gtype )
            {
                size_t tq = goperands[0];
<<<<<<< HEAD
                size_t cq = control_qubit;
                controlled_rx(tq, cq, PI);
=======
                size_t cq = control_qubits[0];
                controlled_rx(tq, cq, M_PI);
>>>>>>> d4d956ec
                // controlled_x(tq, cq);
            }
            else if( __ry90_gate__ == gtype )
            {
                size_t tq = goperands[0];
<<<<<<< HEAD
                size_t cq = control_qubit;
                controlled_ry(tq, cq, PI/4);
=======
                size_t cq = control_qubits[0];
                controlled_ry(tq, cq, M_PI/4);
>>>>>>> d4d956ec
            }
            else if( __mry90_gate__ == gtype )
            {
                size_t tq = goperands[0];
<<<<<<< HEAD
                size_t cq = control_qubit;
                controlled_ry(tq, cq, -1*PI/4);
=======
                size_t cq = control_qubits[0];
                controlled_ry(tq, cq, -1*M_PI/4);
>>>>>>> d4d956ec
            }
            else if( __ry180_gate__ == gtype )
            {
                size_t tq = goperands[0];
<<<<<<< HEAD
                size_t cq = control_qubit;
                controlled_ry(tq, cq, PI);
=======
                size_t cq = control_qubits[0];
                controlled_ry(tq, cq, M_PI);
>>>>>>> d4d956ec
                // controlled_y(tq, cq);
            }
            else
            {
                EOUT("Controlled version of gate '" << gname << "' not defined !");
                throw ql::exception("[x] error : ql::kernel::controlled : Controlled version of gate '"+gname+"' not defined ! ",false);
            }
        }
    }

    void controlled(ql::quantum_kernel *k, 
        std::vector<size_t> control_qubits,
        std::vector<size_t> ancilla_qubits
        )
    {
        DOUT("Generating controlled kernel ... ");
        int ncq = control_qubits.size();
        int naq = ancilla_qubits.size();

        if( ncq == 0 )
        {
            EOUT("At least one control_qubits should be specified !");
            throw ql::exception("[x] error : ql::kernel::controlled : At least one control_qubits should be specified !",false);
        }
        else if( ncq == 1 )
        {
            //                      control               ancilla
            controlled_single(k, control_qubits[0], ancilla_qubits[0]);
        }
        else if( ncq > 1 )
        {
            // Network implementing C^n(U) operation
            // - based on Fig. 4.10, p.p 185, Nielson & Chuang
            // - requires as many ancilla/work qubits as control qubits
            if(naq == ncq)
            {
                toffoli(control_qubits[0], control_qubits[1], ancilla_qubits[0]);

                for(int n=0; n<=naq-3; n++)
                {
                    toffoli(control_qubits[n+2], ancilla_qubits[n], ancilla_qubits[n+1]);
                }

                //                      control               ancilla
                controlled_single(k, ancilla_qubits[naq-2], ancilla_qubits[naq-1]);

                for(int n=naq-3; n>=0; n--)
                {
                    toffoli(control_qubits[n+2], ancilla_qubits[n], ancilla_qubits[n+1]);
                }

                toffoli(control_qubits[0], control_qubits[1], ancilla_qubits[0]);
            }
            else
            {
                EOUT("No. of control qubits should be equal to No. of ancilla qubits!");
                throw ql::exception("[x] error : ql::kernel::controlled : No. of control qubits should be equal to No. of ancilla qubits!",false);
            }
        }

        DOUT("Generating controlled kernel [Done]");
    }

    void conjugate(ql::quantum_kernel *k)
    {
        COUT("Generating conjugate kernel");
        ql::circuit& ckt = k->get_circuit();
        for( auto rgit = ckt.rbegin(); rgit != ckt.rend(); ++rgit )
        {
            auto g = *rgit;
            std::string gname = g->name;
            ql::gate_type_t gtype = g->type();
            DOUT("Generating conjugate gate for " << gname);
            DOUT("Type : " << gtype);            
            if( __pauli_x_gate__ == gtype  || __rx180_gate__ == gtype )
            {
                gate("x", g->operands, {}, g->duration, g->angle);
            }
            else if( __pauli_y_gate__ == gtype  || __ry180_gate__ == gtype )
            {
                gate("y", g->operands, {}, g->duration, g->angle);
            }
            else if( __pauli_z_gate__ == gtype )
            {
                gate("z", g->operands, {}, g->duration, g->angle);
            }
            else if( __hadamard_gate__ == gtype )
            {
                gate("hadamard", g->operands, {}, g->duration, g->angle);
            }
            else if( __identity_gate__ == gtype )
            {
                gate("identity", g->operands, {}, g->duration, g->angle);
            }
            else if( __t_gate__ == gtype )
            {
                gate("tdag", g->operands, {}, g->duration, g->angle);
            }
            else if( __tdag_gate__ == gtype )
            {
                gate("t", g->operands, {}, g->duration, g->angle);
            }
            else if( __phase_gate__ == gtype )
            {
                gate("sdag", g->operands, {}, g->duration, g->angle);
            }
            else if( __phasedag_gate__ == gtype )
            {
                gate("s", g->operands, {}, g->duration, g->angle);
            }
            else if( __cnot_gate__ == gtype )
            {
                gate("cnot", g->operands, {}, g->duration, g->angle);
            }
            else if( __swap_gate__ == gtype )
            {
                gate("swap", g->operands, {}, g->duration, g->angle);
            }
            else if( __rx_gate__ == gtype )
            {
                gate("rx", g->operands, {}, g->duration, -(g->angle) );
            }
            else if( __ry_gate__ == gtype )
            {
                gate("ry", g->operands, {}, g->duration, -(g->angle) );
            }
            else if( __rz_gate__ == gtype )
            {
                gate("rz", g->operands, {}, g->duration, -(g->angle) );
            }
            else if( __rx90_gate__ == gtype )
            {
                gate("mrx90", g->operands, {}, g->duration, g->angle);
            }
            else if( __mrx90_gate__ == gtype )
            {
                gate("rx90", g->operands, {}, g->duration, g->angle);
            }
            else if( __rx180_gate__ == gtype )
            {
                gate("x", g->operands, {}, g->duration, g->angle);
            }
            else if( __ry90_gate__ == gtype )
            {
                gate("mry90", g->operands, {}, g->duration, g->angle);
            }
            else if( __mry90_gate__ == gtype )
            {
                gate("ry90", g->operands, {}, g->duration, g->angle);
            }
            else if( __ry180_gate__ == gtype )
            {
                gate("y", g->operands, {}, g->duration, g->angle);
            }
            else if( __cphase_gate__ == gtype )
            {
                gate("cphase", g->operands, {}, g->duration, g->angle);
            }
            else if( __toffoli_gate__ == gtype )
            {
                gate("toffoli", g->operands, {}, g->duration, g->angle);
            }
            else
            {
                EOUT("Conjugate version of gate '" << gname << "' not defined !");
                throw ql::exception("[x] error : ql::kernel::conjugate : Conjugate version of gate '"+gname+"' not defined ! ",false);
            }
        }
        COUT("Generating conjugate kernel [Done]");
    }

public:
    std::string   name;
    circuit       c;
    size_t        iterations;
    size_t        qubit_count;
    size_t        creg_count;
    size_t        cycle_time;
    kernel_type_t type;
    operation     br_condition;
    std::map<std::string,custom_gate*> gate_definition;
};


} // namespace ql

#endif // QL_KERNEL_H<|MERGE_RESOLUTION|>--- conflicted
+++ resolved
@@ -25,10 +25,6 @@
 #ifndef __disable_lemon__
 #include "scheduler.h"
 #endif // __disable_lemon__
-
-//#ifndef M_PI
-//#define M_PI M_M_PI
-//#endif
 
 namespace ql
 {
@@ -347,11 +343,7 @@
     //
     // if a default gate definition is available for the given gate name and qubits, add it to circuit and return true
     bool add_default_gate_if_available(std::string gname, std::vector<size_t> qubits,
-<<<<<<< HEAD
         std::vector<size_t> cregs = {}, size_t duration=0, double angle=0.0)
-=======
-                                       size_t duration=0, double angle=0.0)
->>>>>>> d4d956ec
     {
         bool result=false;
 
@@ -425,8 +417,7 @@
             result = true;
         }
         else if( gname == "sdag" || gname == "phasedag" )
-<<<<<<< HEAD
-            { c.push_back(new ql::phasedag(qubits[0]) ); result = true; }
+                                         { c.push_back(new ql::phasedag(qubits[0]) ); result = true; }
         else if( gname == "t" )          { c.push_back(new ql::t(qubits[0]) ); result = true; }
         else if( gname == "tdag" )       { c.push_back(new ql::tdag(qubits[0]) ); result = true; }
         else if( gname == "rx" )         { c.push_back(new ql::rx(qubits[0], angle)); result = true; }
@@ -450,88 +441,7 @@
         else if( gname == "prepz" )      { c.push_back(new ql::prepz(qubits[0]) ); result = true; }
     	else if( gname == "cnot" )       { c.push_back(new ql::cnot(qubits[0], qubits[1]) ); result = true; }
     	else if( gname == "cz" || gname == "cphase" )
-            { c.push_back(new ql::cphase(qubits[0], qubits[1]) ); result = true; }
-=======
-        {
-            c.push_back(new ql::phasedag(qubits[0]) );
-            result = true;
-        }
-        else if( gname == "t" )
-        {
-            c.push_back(new ql::t(qubits[0]) );
-            result = true;
-        }
-        else if( gname == "tdag" )
-        {
-            c.push_back(new ql::tdag(qubits[0]) );
-            result = true;
-        }
-        else if( gname == "rx" )
-        {
-            c.push_back(new ql::rx(qubits[0], angle));
-            result = true;
-        }
-        else if( gname == "ry" )
-        {
-            c.push_back(new ql::ry(qubits[0], angle));
-            result = true;
-        }
-        else if( gname == "rz" )
-        {
-            c.push_back(new ql::rz(qubits[0], angle));
-            result = true;
-        }
-        else if( gname == "rx90" )
-        {
-            c.push_back(new ql::rx90(qubits[0]) );
-            result = true;
-        }
-        else if( gname == "mrx90" )
-        {
-            c.push_back(new ql::mrx90(qubits[0]) );
-            result = true;
-        }
-        else if( gname == "rx180" )
-        {
-            c.push_back(new ql::rx180(qubits[0]) );
-            result = true;
-        }
-        else if( gname == "ry90" )
-        {
-            c.push_back(new ql::ry90(qubits[0]) );
-            result = true;
-        }
-        else if( gname == "mry90" )
-        {
-            c.push_back(new ql::mry90(qubits[0]) );
-            result = true;
-        }
-        else if( gname == "ry180" )
-        {
-            c.push_back(new ql::ry180(qubits[0]) );
-            result = true;
-        }
-        else if( gname == "measure" )
-        {
-            c.push_back(new ql::measure(qubits[0]) );
-            result = true;
-        }
-        else if( gname == "prepz" )
-        {
-            c.push_back(new ql::prepz(qubits[0]) );
-            result = true;
-        }
-        else if( gname == "cnot" )
-        {
-            c.push_back(new ql::cnot(qubits[0], qubits[1]) );
-            result = true;
-        }
-        else if( gname == "cz" || gname == "cphase" )
-        {
-            c.push_back(new ql::cphase(qubits[0], qubits[1]) );
-            result = true;
-        }
->>>>>>> d4d956ec
+                                         { c.push_back(new ql::cphase(qubits[0], qubits[1]) ); result = true; }
         else if( gname == "toffoli" )
         {
             c.push_back(new ql::toffoli(qubits[0], qubits[1], qubits[2]) );
@@ -558,17 +468,12 @@
         return result;
     }
 
-<<<<<<< HEAD
+    // if a specialized custom gate ("e.g. cz q0 q4") is available, add it to circuit and return true
+    // if a parameterized custom gate ("e.g. cz") is available, add it to circuit and return true
+    //
+    // note that there is no check for the found gate being a composite gate
     bool add_custom_gate_if_available(std::string & gname, std::vector<size_t> qubits,
         std::vector<size_t> cregs = {}, size_t duration=0, double angle=0.0)
-=======
-    // if a specialized custom gate ("cz q0 q4") is available, add it to circuit and return true
-    // if a parameterized custom gate ("cz") is available, add it to circuit and return true
-    //
-    // note that there is no check for the found gate being a composite gate; this is in HvS's opinion, a flaw
-    bool add_custom_gate_if_available(std::string & gname, std::vector<size_t> qubits,
-                                      size_t duration=0, double angle=0.0)
->>>>>>> d4d956ec
     {
         bool added = false;
 
@@ -649,16 +554,12 @@
         }
     }
 
-<<<<<<< HEAD
-    bool add_spec_decomposed_gate_if_available(std::string gate_name, 
-        std::vector<size_t> all_qubits, std::vector<size_t> cregs = {})
-=======
-    // if specialized composed gate: "cz q0,q3" available, with composition of subinstructions, return true
+    // if specialized composed gate: "e.g. cz q0,q3" available, with composition of subinstructions, return true
     //      also check each subinstruction for presence of a custom_gate (or a default gate)
     // otherwise, return false
     // don't add anything to circuit
-    bool add_spec_decomposed_gate_if_available(std::string gate_name, std::vector<size_t> all_qubits)
->>>>>>> d4d956ec
+    bool add_spec_decomposed_gate_if_available(std::string gate_name, 
+        std::vector<size_t> all_qubits, std::vector<size_t> cregs = {})
     {
         bool added = false;
         DOUT("Checking if specialized decomposition is available for " << gate_name);
@@ -719,12 +620,8 @@
                 DOUT( ql::utils::to_string<size_t>(this_gate_qubits, "actual qubits of this gate:") );
 
                 // custom gate check
-<<<<<<< HEAD
+                // when found, custom_added is true, and the expanded subinstruction was added to the circuit
                 bool custom_added = add_custom_gate_if_available(sub_ins_name, this_gate_qubits, cregs);
-=======
-                // when found, custom_added is true, and the expanded subinstruction was added to the circuit
-                bool custom_added = add_custom_gate_if_available(sub_ins_name, this_gate_qubits);
->>>>>>> d4d956ec
                 if(!custom_added)
                 {
                     if(ql::options::get("use_default_gates") == "yes")
@@ -760,16 +657,12 @@
     }
 
 
-<<<<<<< HEAD
-    bool add_param_decomposed_gate_if_available(std::string gate_name, 
-        std::vector<size_t> all_qubits, std::vector<size_t> cregs = {})
-=======
-    // if composite gate: "cz %0 %1" available, return true;
+    // if composite gate: "e.g. cz %0 %1" available, return true;
     //      also check each subinstruction for availability as a custom gate (or default gate)
     // if not, return false
     // don't add anything to circuit
-    bool add_param_decomposed_gate_if_available(std::string gate_name, std::vector<size_t> all_qubits)
->>>>>>> d4d956ec
+    bool add_param_decomposed_gate_if_available(std::string gate_name, 
+        std::vector<size_t> all_qubits, std::vector<size_t> cregs = {})
     {
         bool added = false;
         DOUT("Checking if parameterized decomposition is available for " << gate_name);
@@ -827,12 +720,8 @@
                 DOUT( ql::utils::to_string<size_t>(this_gate_qubits, "actual qubits of this gate:") );
 
                 // custom gate check
-<<<<<<< HEAD
+                // when found, custom_added is true, and the expanded subinstruction was added to the circuit
                 bool custom_added = add_custom_gate_if_available(sub_ins_name, this_gate_qubits, cregs);
-=======
-                // when found, custom_added is true, and the expanded subinstruction was added to the circuit
-                bool custom_added = add_custom_gate_if_available(sub_ins_name, this_gate_qubits);
->>>>>>> d4d956ec
                 if(!custom_added)
                 {
                     if(ql::options::get("use_default_gates") == "yes")
@@ -887,10 +776,6 @@
     /**
      * custom gate with arbitrary number of operands
      */
-<<<<<<< HEAD
-    void gate(std::string gname, std::vector<size_t> qubits = {}, 
-        std::vector<size_t> cregs = {}, size_t duration=0, double angle = 0.0)
-=======
     // terminology:
     // - composite/custom/default (in decreasing order of priority during lookup in the gate definition):
     //      - composite gate: a gate definition with subinstructions; when matched, decompose and add the subinstructions
@@ -903,19 +788,18 @@
     //
     // the following order of checks is used below:
     // check if specialized composite gate is available
-    //      "cz q0,q3" available as composite gate, where subinstructions are available as custom gates
+    //      e.g. whether "cz q0,q3" is available as composite gate, where subinstructions are available as custom gates
     // if not, check if parameterized composite gate is available
-    //      "cz %0 %1" in gate_definition, where subinstructions are available as custom gates
+    //      e.g. whether "cz %0 %1" is in gate_definition, where subinstructions are available as custom gates
     // if not, check if a specialized custom gate is available
-    //      "cz q0,q3" available as non-composite gate
+    //      e.g. whether "cz q0,q3" is available as non-composite gate
     // if not, check if a parameterized custom gate is available
-    //      "cz" in gate_definition as non-composite gate
+    //      e.g. whether "cz" is in gate_definition as non-composite gate
     // if not, check if a default gate is available
-    //      "cz" available as default gate
+    //      e.g. whether "cz" is available as default gate
     // if not, then error
-
-    void gate(std::string gname, std::vector<size_t> qubits = {}, size_t duration=0, double angle = 0.0)
->>>>>>> d4d956ec
+    void gate(std::string gname, std::vector<size_t> qubits = {}, 
+        std::vector<size_t> cregs = {}, size_t duration=0, double angle = 0.0)
     {
         for(auto & qno : qubits)
         {
@@ -958,12 +842,8 @@
             {
                 // specialized/parameterized custom gate check
                 DOUT("adding custom gate for " << gname);
-<<<<<<< HEAD
+                // when found, custom_added is true, and the gate was added to the circuit
                 bool custom_added = add_custom_gate_if_available(gname, qubits, cregs, duration, angle);
-=======
-                // when found, custom_added is true, and the gate was added to the circuit
-                bool custom_added = add_custom_gate_if_available(gname, qubits, duration, angle);
->>>>>>> d4d956ec
                 if(!custom_added)
                 {
                     if(ql::options::get("use_default_gates") == "yes")
@@ -971,13 +851,8 @@
                         // default gate check (which is always parameterized)
                         DOUT("adding default gate for " << gname);
 
-<<<<<<< HEAD
         				bool default_available = add_default_gate_if_available(gname, qubits, cregs, duration);
         				if( default_available )
-=======
-                        bool default_available = add_default_gate_if_available(gname, qubits, duration);
-                        if( default_available )
->>>>>>> d4d956ec
                         {
                             WOUT("default gate added for " << gname);
                         }
@@ -1197,7 +1072,6 @@
     void schedule(quantum_platform platform, std::string& sched_qasm, std::string& sched_dot)
     {
         std::string scheduler = ql::options::get("scheduler");
-<<<<<<< HEAD
         std::string scheduler_uniform = ql::options::get("scheduler_uniform");
         std::string kqasm("");
 
@@ -1214,20 +1088,20 @@
         {
             if ("yes" == scheduler_uniform)
             {
-	        EOUT("Uniform scheduling not supported with ASAP; please turn on ALAP to perform uniform scheduling");
-	    }
-	    else if ("no" == scheduler_uniform)
-	    {
-	        // sched.PrintScheduleASAP();
+	             EOUT("Uniform scheduling not supported with ASAP; please turn on ALAP to perform uniform scheduling");
+	        }
+	        else if ("no" == scheduler_uniform)
+	        {
+	            // sched.PrintScheduleASAP();
                 // sched.PrintDotScheduleASAP();
                 // sched_dot = sched.GetDotScheduleASAP();
                 // sched.PrintQASMScheduledASAP();
                 ql::ir::bundles_t bundles = sched.schedule_asap();
                 kqasm = ql::ir::qasm(bundles);
-	    }
-	    else
-            {
-               EOUT("Unknown scheduler_uniform option value");
+	        }
+	        else
+            {
+                EOUT("Unknown scheduler_uniform option value");
             }
         }
         else if("ALAP" == scheduler)
@@ -1236,19 +1110,19 @@
             {
                 ql::ir::bundles_t bundles = sched.schedule_alap_uniform();
                 kqasm = ql::ir::qasm(bundles);
-	    }
-	    else if ("no" == scheduler_uniform)
-	    {
+	        }
+	        else if ("no" == scheduler_uniform)
+	        {
                 // sched.PrintScheduleALAP();
                 // sched.PrintDotScheduleALAP();
                 // sched_dot = sched.GetDotScheduleALAP();
                 // sched.PrintQASMScheduledALAP();
                 ql::ir::bundles_t bundles = sched.schedule_alap();
                 kqasm = ql::ir::qasm(bundles);
-	    }
-	    else
-            {
-               EOUT("Unknown scheduler_uniform option value");
+	        }
+	        else
+            {
+                EOUT("Unknown scheduler_uniform option value");
             }
         }
         else
@@ -1258,53 +1132,7 @@
         }
 
         sched_qasm = get_prologue() + kqasm + get_epilogue();
-
-=======
-        if("no" == scheduler)
-        {
-            IOUT( " skipping scheduling the quantum kernel '" << name << "'...");
-            sched_qasm = "";
-        }
-        else
-        {
-#ifndef __disable_lemon__
-	        IOUT( scheduler << " scheduling the quantum kernel '" << name << "'...");
-	        // DOUT("Qasm at start of kernel::schedule size=" << c.size() << ":");
-	        // DOUT(qasm());
-	        // DOUT("Qasm at start of kernel::schedule END");
-	
-	        Scheduler sched;
-	        sched.Init(qubits, c, platform);
-	        // sched.Print();
-	        // sched.PrintMatrix();
-	        // sched.PrintDot();
-	
-	        if("ASAP" == scheduler)
-	        {
-	            // sched.PrintScheduleASAP();
-	            // sched.PrintDotScheduleASAP();
-	            // sched_dot = sched.GetDotScheduleASAP();
-	            // sched.PrintQASMScheduledASAP();
-	            ql::ir::bundles_t bundles = sched.schedule_asap();
-	            sched_qasm = ql::ir::qasm(bundles);
-	
-	        }
-	        else if("ALAP" == scheduler)
-	        {
-	            // sched.PrintScheduleALAP();
-	            // sched.PrintDotScheduleALAP();
-	            // sched_dot = sched.GetDotScheduleALAP();
-	            // sched.PrintQASMScheduledALAP();
-	            ql::ir::bundles_t bundles = sched.schedule_alap();
-	            sched_qasm = ql::ir::qasm(bundles);
-	        }
-	        else
-	        {
-	            EOUT("Unknown scheduler");
-	        }
->>>>>>> d4d956ec
 #endif // __disable_lemon__
-        }
     }
 
     std::vector<circuit*> split_circuit(circuit x)
@@ -1495,17 +1323,8 @@
         // from: https://arxiv.org/pdf/1206.0758v3.pdf
         // A meet-in-the-middle algorithm for fast synthesis
         // of depth-optimal quantum circuits
-<<<<<<< HEAD
         cnot(cq, tq); hadamard(aq);
         sdag(cq); cnot(tq, aq);
-=======
-        size_t aq = 0; // TODO at the moment qubit 0 is used as ancilla
-
-        cnot(cq, tq);
-        hadamard(aq);
-        sdag(cq);
-        cnot(tq, aq);
->>>>>>> d4d956ec
         cnot(aq, cq);
         t(cq);
         tdag(aq);
@@ -1780,69 +1599,39 @@
             else if( __rx90_gate__ == gtype )
             {
                 size_t tq = goperands[0];
-<<<<<<< HEAD
                 size_t cq = control_qubit;
-                controlled_rx(tq, cq, PI/2);
-=======
-                size_t cq = control_qubits[0];
                 controlled_rx(tq, cq, M_PI/2);
->>>>>>> d4d956ec
             }
             else if( __mrx90_gate__ == gtype )
             {
                 size_t tq = goperands[0];
-<<<<<<< HEAD
                 size_t cq = control_qubit;
-                controlled_rx(tq, cq, -1*PI/2);
-=======
-                size_t cq = control_qubits[0];
                 controlled_rx(tq, cq, -1*M_PI/2);
->>>>>>> d4d956ec
             }
             else if( __rx180_gate__ == gtype )
             {
                 size_t tq = goperands[0];
-<<<<<<< HEAD
                 size_t cq = control_qubit;
-                controlled_rx(tq, cq, PI);
-=======
-                size_t cq = control_qubits[0];
                 controlled_rx(tq, cq, M_PI);
->>>>>>> d4d956ec
                 // controlled_x(tq, cq);
             }
             else if( __ry90_gate__ == gtype )
             {
                 size_t tq = goperands[0];
-<<<<<<< HEAD
                 size_t cq = control_qubit;
-                controlled_ry(tq, cq, PI/4);
-=======
-                size_t cq = control_qubits[0];
                 controlled_ry(tq, cq, M_PI/4);
->>>>>>> d4d956ec
             }
             else if( __mry90_gate__ == gtype )
             {
                 size_t tq = goperands[0];
-<<<<<<< HEAD
                 size_t cq = control_qubit;
-                controlled_ry(tq, cq, -1*PI/4);
-=======
-                size_t cq = control_qubits[0];
                 controlled_ry(tq, cq, -1*M_PI/4);
->>>>>>> d4d956ec
             }
             else if( __ry180_gate__ == gtype )
             {
                 size_t tq = goperands[0];
-<<<<<<< HEAD
                 size_t cq = control_qubit;
-                controlled_ry(tq, cq, PI);
-=======
-                size_t cq = control_qubits[0];
                 controlled_ry(tq, cq, M_PI);
->>>>>>> d4d956ec
                 // controlled_y(tq, cq);
             }
             else
