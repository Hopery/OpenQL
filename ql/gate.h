/**
 * @file   gate.h
 * @date   11/2016
 * @author Nader Khammassi
 *         Imran Ashraf
 * @brief  gates implementation
 */

#ifndef GATE_H
#define GATE_H


#include <fstream>
#include <iomanip>
#include <complex>

#include <string>
#include <sstream>
#include <map>

#include <ql/matrix.h>
#include <ql/json.h>

#include <ql/openql.h>
#include <ql/exception.h>

using json = nlohmann::json;

typedef std::string instruction_t;

namespace ql
{

typedef std::string qasm_inst_t;
typedef std::string ucode_inst_t;

typedef std::string string_t;
typedef std::vector<std::string> strings_t;
typedef std::vector<std::string> ucode_sequence_t;

typedef enum
{
    flux_t,
    rf_t
} instruction_type_t;



typedef std::map<qasm_inst_t, ucode_inst_t> dep_instruction_map_t;

extern dep_instruction_map_t dep_instruction_map;

// gate types
typedef enum __gate_type_t
{
    __identity_gate__,
    __hadamard_gate__,
    __pauli_x_gate__,
    __pauli_y_gate__,
    __pauli_z_gate__,
    __phase_gate__,
    __phasedag_gate__,
    __t_gate__,
    __tdag_gate__,
    __rx90_gate__,
    __mrx90_gate__,
    __rx180_gate__,
    __ry90_gate__,
    __mry90_gate__,
    __ry180_gate__,
    __rx_gate__,
    __ry_gate__,
    __rz_gate__,
    __prepz_gate__,
    __cnot_gate__,
    __cphase_gate__,
    __toffoli_gate__,
    __custom_gate__,
    __composite_gate__,
    __measure_gate__,
    __display__,         // TODO change it later such that it should be available from config file as custom gate
    __display_binary__,
    __nop_gate__,
    __dummy_gate__,
    __swap_gate__,
    __wait_gate__,
    __classical_gate__
} gate_type_t;

#define sqrt_2  (1.4142135623730950488016887242096980785696718753769480731766797379f)
#define rsqrt_2 (0.7071067811865475244008443621048490392848359376884740365883398690f)

#define __c(r,i) complex_t(r,i)

const complex_t identity_c [] /* __attribute__((aligned(64))) */ = { __c(1.0, 0.0), __c(0.0, 0.0),
                                                                     __c(0.0, 0.0), __c(1.0, 0.0)
                                                                   };     /* I */

const complex_t pauli_x_c  [] /* __attribute__((aligned(64))) */ = { __c(0.0, 0.0), __c(1.0, 0.0),
                                                                     __c(1.0, 0.0), __c(0.0, 0.0)
                                                                   };      /* X */

const complex_t pauli_y_c  [] /* __attribute__((aligned(64))) */ = { __c(0.0, 0.0), __c(0.0,-1.0),
                                                                     __c(0.0, 1.0), __c(0.0, 0.0)
                                                                   };      /* Y */

const complex_t pauli_z_c  [] /* __attribute__((aligned(64))) */ = { __c(1.0, 0.0), __c(0.0, 0.0),
                                                                     __c(0.0, 0.0), __c(-1.0,0.0)
                                                                   };      /* Z */

const complex_t hadamard_c [] /* __attribute__((aligned(64))) */  = { rsqrt_2,  rsqrt_2,
                                                                      rsqrt_2, -rsqrt_2
                                                                    };            /* H */

const complex_t phase_c    [] /* __attribute__((aligned(64))) */ = { __c(1.0, 0.0), __c(0.0, 0.0),
                                                                     __c(0.0, 0.0), __c(0.0, 1.0)
                                                                   };        /* S */

const complex_t phasedag_c [] /* __attribute__((aligned(64))) */ = { __c(1.0, 0.0), __c(0.0, 0.0),
                                                                     __c(0.0, 0.0), __c(0.0, -1.0)
                                                                   };        /* S */

const complex_t t_c    [] /* __attribute__((aligned(64))) */ = { __c(1.0, 0.0), __c(0.0, 0.0),
                                                                 __c(0.0, 0.0), __c(0.707106781, 0.707106781)
                                                               };        /* T */

const complex_t tdag_c    [] /* __attribute__((aligned(64))) */ = { __c(1.0, 0.0), __c(0.0, 0.0),
                                                                    __c(0.0, 0.0), __c(0.707106781, -0.707106781)
                                                                  };        /* Tdag */

const complex_t rx90_c  [] /* __attribute__((aligned(64))) */ = { __c(rsqrt_2, 0.0), __c(0.0, -rsqrt_2),
                                                                  __c(0.0, -rsqrt_2), __c(rsqrt_2,  0.0)
                                                                };   /* rx90  */

const complex_t ry90_c  [] /* __attribute__((aligned(64))) */ = { __c(rsqrt_2, 0.0), __c(-rsqrt_2, 0.0),
                                                                  __c(rsqrt_2, 0.0 ), __c( rsqrt_2, 0.0)
                                                                };   /* ry90  */

const complex_t mrx90_c [] /* __attribute__((aligned(64))) */ = { __c(rsqrt_2, 0.0), __c(0.0,  rsqrt_2),
                                                                  __c(0.0, rsqrt_2), __c(rsqrt_2,  0.0)
                                                                };   /* mrx90 */

const complex_t mry90_c [] /* __attribute__((aligned(64))) */ = { __c(rsqrt_2, 0.0), __c(rsqrt_2, 0.0),
                                                                  __c(-rsqrt_2, 0.0), __c(rsqrt_2, 0.0)
                                                                };   /* ry90  */

const complex_t rx180_c [] /* __attribute__((aligned(64))) */ = { __c(0.0, 0.0), __c(0.0,-1.0),
                                                                  __c(0.0,-1.0), __c(0.0, 0.0)
                                                                };   /* rx180 */

const complex_t ry180_c [] /* __attribute__((aligned(64))) */ = { __c(0.0, 0.0), __c(-1.0, 0.0),
                                                                  __c(1.0, 0.0), __c( 0.0, 0.0)
                                                                };   /* ry180 */

/**
 * to do : multi-qubit gates should not be represented by their matrix (the matrix depends on the ctrl/target qubit locations, the simulation using such matrix is inefficient as well...)
 */

const complex_t cnot_c [] /* __attribute__((aligned(64))) */ =
{
    __c(1.0, 0.0), __c(0.0, 0.0), __c(0.0, 0.0), __c(0.0, 0.0),
    __c(0.0, 0.0), __c(1.0, 0.0), __c(0.0, 0.0), __c(0.0, 0.0),
    __c(0.0, 0.0), __c(0.0, 0.0), __c(1.0, 0.0), __c(0.0, 0.0),
    __c(0.0, 0.0), __c(0.0, 0.0), __c(0.0, 0.0), __c(1.0, 0.0)
};  /* cnot  */

// TODO correct it, for now copied from cnot
const complex_t cphase_c [] /* __attribute__((aligned(64))) */ =
{
    __c(1.0, 0.0), __c(0.0, 0.0), __c(0.0, 0.0), __c(0.0, 0.0),
    __c(0.0, 0.0), __c(1.0, 0.0), __c(0.0, 0.0), __c(0.0, 0.0),
    __c(0.0, 0.0), __c(0.0, 0.0), __c(1.0, 0.0), __c(0.0, 0.0),
    __c(0.0, 0.0), __c(0.0, 0.0), __c(0.0, 0.0), __c(-1.0, 0.0)
}; /* cz */

const complex_t swap_c [] /* __attribute__((aligned(64))) */ =
{
    __c(1.0, 0.0), __c(0.0, 0.0), __c(0.0, 0.0), __c(0.0, 0.0),
    __c(0.0, 0.0), __c(1.0, 0.0), __c(0.0, 0.0), __c(0.0, 0.0),
    __c(0.0, 0.0), __c(0.0, 0.0), __c(1.0, 0.0), __c(0.0, 0.0),
    __c(0.0, 0.0), __c(0.0, 0.0), __c(0.0, 0.0), __c(1.0, 0.0)
};  /* swap  */

// TODO correct it, for now copied from toffoli
const complex_t ctoffoli_c[] /* __attribute__((aligned(64))) */ =
{
    __c(1.0, 0.0), __c(0.0, 0.0), __c(0.0, 0.0), __c(0.0, 0.0), __c(0.0, 0.0), __c(0.0, 0.0), __c(0.0, 0.0), __c(0.0, 0.0),
    __c(0.0, 0.0), __c(1.0, 0.0), __c(0.0, 0.0), __c(0.0, 0.0), __c(0.0, 0.0), __c(0.0, 0.0), __c(0.0, 0.0), __c(0.0, 0.0),
    __c(0.0, 0.0), __c(0.0, 0.0), __c(1.0, 0.0), __c(0.0, 0.0), __c(0.0, 0.0), __c(0.0, 0.0), __c(0.0, 0.0), __c(0.0, 0.0),
    __c(0.0, 0.0), __c(0.0, 0.0), __c(0.0, 0.0), __c(1.0, 0.0), __c(0.0, 0.0), __c(0.0, 0.0), __c(0.0, 0.0), __c(0.0, 0.0),
    __c(0.0, 0.0), __c(0.0, 0.0), __c(0.0, 0.0), __c(0.0, 0.0), __c(1.0, 0.0), __c(0.0, 0.0), __c(0.0, 0.0), __c(0.0, 0.0),
    __c(0.0, 0.0), __c(0.0, 0.0), __c(0.0, 0.0), __c(0.0, 0.0), __c(0.0, 0.0), __c(1.0, 0.0), __c(0.0, 0.0), __c(0.0, 0.0),
    __c(0.0, 0.0), __c(0.0, 0.0), __c(0.0, 0.0), __c(0.0, 0.0), __c(0.0, 0.0), __c(0.0, 0.0), __c(0.0, 0.0), __c(1.0, 0.0),
    __c(0.0, 0.0), __c(0.0, 0.0), __c(0.0, 0.0), __c(0.0, 0.0), __c(0.0, 0.0), __c(0.0, 0.0), __c(1.0, 0.0), __c(0.0, 0.0)
};

const complex_t nop_c      [] /*__attribute__((aligned(64)))*/ =
{
    __c(1.0, 0.0), __c(0.0, 0.0),
    __c(0.0, 0.0), __c(1.0, 0.0)
};

#undef __c


/**
 * gate interface
 */
class gate
{
public:
    bool optimization_enabled = true;
    std::string name = "";
    std::vector<size_t> operands;
    std::vector<size_t> creg_operands;
    size_t duration;                         // to do change attribute name "duration" to "duration" (duration is used to describe hardware duration)
    double angle;                            // for arbitrary rotations
    size_t  cycle = SIZE_MAX;                // cycle after scheduling; SIZE_MAX indicates undefined
    virtual instruction_t qasm()       = 0;
    virtual instruction_t micro_code() = 0;  // to do : deprecated
    virtual gate_type_t   type()       = 0;
    virtual cmat_t        mat()        = 0;  // to do : change cmat_t type to avoid stack smashing on 2 qubits gate operations
};


/**
 * identity
 */
class identity : public gate
{
public:
    cmat_t m;
    identity(size_t q) : m(identity_c)
    {
        name = "i";
        duration = 40;
        operands.push_back(q);
    }

    instruction_t qasm()
    {
        return instruction_t("i q" + std::to_string(operands[0]) );
    }

    instruction_t micro_code()
    {
        // TODO fix it
        return instruction_t("  pulse 1100 0000 1100\n     wait 10\n     pulse 1001 0000 1001\n     wait 10");
    }

    gate_type_t type()
    {
        return __identity_gate__;
    }

    cmat_t mat()
    {
        return m;
    }
};

/**
 * hadamard
 */
class hadamard : public gate
{
public:
    cmat_t m;
    hadamard(size_t q) : m(hadamard_c)
    {
        name = "h";
        duration = 40;
        operands.push_back(q);
    }

    instruction_t qasm()
    {
        return instruction_t("h q" + std::to_string(operands[0]) );
    }

    instruction_t micro_code()
    {
        // y90 + x180
        return instruction_t("  pulse 1100 0000 1100\n     wait 10\n     pulse 1001 0000 1001\n     wait 10");
    }

    gate_type_t type()
    {
        return __hadamard_gate__;
    }

    cmat_t mat()
    {
        return m;
    }
};


/**
 * phase
 */
class phase : public gate
{
public:
    cmat_t m;

    phase(size_t q) : m(phase_c)
    {
        name = "s";
        duration = 40;
        operands.push_back(q);
    }

    instruction_t qasm()
    {
        return instruction_t("s q" + std::to_string(operands[0]) );
    }

    instruction_t micro_code()
    {
        // dummy !
        return instruction_t("  pulse 1110 0000 1110\n     wait 10");
    }

    gate_type_t type()
    {
        return __phase_gate__;
    }

    cmat_t mat()
    {
        return m;
    }
};

/**
 * phase dag
 */
class phasedag : public gate
{
public:
    cmat_t m;

    phasedag(size_t q) : m(phasedag_c)
    {
        name = "sdag";
        duration = 40;
        operands.push_back(q);
    }

    instruction_t qasm()
    {
        return instruction_t("sdag q" + std::to_string(operands[0]) );
    }

    instruction_t micro_code()
    {
        // dummy !
        return instruction_t("  pulse 1110 0000 1110\n     wait 10");
    }

    gate_type_t type()
    {
        return __phasedag_gate__;
    }

    cmat_t mat()
    {
        return m;
    }
};


/**
 * rx
 */
class rx : public gate
{
public:
    cmat_t m;

    rx(size_t q, double theta)
    {
        name = "rx";
        duration = 40;
        angle = theta;
        operands.push_back(q);
        m(0,0) = cos(angle/2);
        m(0,1) = complex_t(0,-sin(angle/2));
        m(1,0) = complex_t(0,-sin(angle/2));
        m(1,1) = cos(angle/2);
    }

    instruction_t qasm()
    {
        return instruction_t("rx q" + std::to_string(operands[0]) + ", " + std::to_string(angle) );
    }

    instruction_t micro_code()
    {
        // dummy !
        return instruction_t("  pulse 1110 0000 1110\n     wait 10");
    }

    gate_type_t type()
    {
        return __rx_gate__;
    }

    cmat_t mat()
    {
        return m;
    }
};


/**
 * ry
 */
class ry : public gate
{
public:
    cmat_t m;

    ry(size_t q, double theta)
    {
        name = "ry";
        duration = 40;
        angle = theta;
        operands.push_back(q);
        m(0,0) = cos(angle/2);
        m(0,1) = -sin(angle/2);
        m(1,0) = sin(angle/2);
        m(1,1) = cos(angle/2);
    }

    instruction_t qasm()
    {
        return instruction_t("ry q" + std::to_string(operands[0]) + ", " + std::to_string(angle) );
    }

    instruction_t micro_code()
    {
        // dummy !
        return instruction_t("  pulse 1110 0000 1110\n     wait 10");
    }

    gate_type_t type()
    {
        return __ry_gate__;
    }

    cmat_t mat()
    {
        return m;
    }
};


/**
 * rz
 */
class rz : public gate
{
public:
    cmat_t m;

    rz(size_t q, double theta)
    {
        name = "rz";
        duration = 40;
        angle = theta;
        operands.push_back(q);
        m(0,0) = complex_t(cos(-angle/2), sin(-angle/2));
        m(0,1) = 0;
        m(1,0) = 0;
        m(1,1) =  complex_t(cos(angle/2), sin(angle/2));
    }

    instruction_t qasm()
    {
        return instruction_t("rz q" + std::to_string(operands[0]) + ", " + std::to_string(angle) );
    }

    instruction_t micro_code()
    {
        // dummy !
        return instruction_t("  pulse 1110 0000 1110\n     wait 10");
    }

    gate_type_t type()
    {
        return __rz_gate__;
    }

    cmat_t mat()
    {
        return m;
    }
};



/**
 * T
 */
class t : public gate
{
public:
    cmat_t m;

    t(size_t q) : m(t_c)
    {
        name = "t";
        duration = 120;
        operands.push_back(q);
    }

    instruction_t qasm()
    {
        return instruction_t("t q" + std::to_string(operands[0]) );
    }

    instruction_t micro_code()
    {
        // dummy !
        return instruction_t("  pulse 1110 0000 1110\n     wait 10");
    }

    gate_type_t type()
    {
        return __t_gate__;
    }

    cmat_t mat()
    {
        return m;
    }
};

/**
 * T
 */
class tdag : public gate
{
public:
    cmat_t m;

    tdag(size_t q) : m(tdag_c)
    {
        name = "tdag";
        duration = 120;
        operands.push_back(q);
    }

    instruction_t qasm()
    {
        return instruction_t("tdag q" + std::to_string(operands[0]) );
    }

    instruction_t micro_code()
    {
        // dummy !
        return instruction_t("  pulse 1110 0000 1110\n     wait 10");
    }

    gate_type_t type()
    {
        return __tdag_gate__;
    }

    cmat_t mat()
    {
        return m;
    }
};

/**
 * pauli_x
 */
class pauli_x : public gate

{
public:
    cmat_t m;

    pauli_x(size_t q) : m(pauli_x_c)
    {
        name = "x";
        duration = 40;
        operands.push_back(q);
    }

    instruction_t qasm()
    {
        return instruction_t("x q" + std::to_string(operands[0]) );
    }

    instruction_t micro_code()
    {
        // x180
        return instruction_t("  pulse 1001 0000 1001\n     wait 10");
    }

    gate_type_t type()
    {
        return __pauli_x_gate__;
    }

    cmat_t mat()
    {
        return m;
    }
};


/**
 * pauli_y
 */
class pauli_y : public gate
{
public:
    cmat_t m;

    pauli_y(size_t q) : m(pauli_y_c)
    {
        name = "y";
        duration = 40;
        operands.push_back(q);
    }

    instruction_t qasm()
    {
        return instruction_t("y q" + std::to_string(operands[0]) );
    }

    instruction_t micro_code()
    {
        // y180
        return instruction_t("  pulse 1010 0000 1010\n     wait 10");
    }


    gate_type_t type()
    {
        return __pauli_y_gate__;
    }

    cmat_t mat()
    {
        return m;
    }
};


/**
 * pauli_z
 */
class pauli_z : public gate
{
public:
    cmat_t m;

    pauli_z(size_t q) : m(pauli_z_c)
    {
        name = "z";
        duration = 40;
        operands.push_back(q);
    }

    instruction_t qasm()
    {
        return instruction_t("z q" + std::to_string(operands[0]) );
    }

    instruction_t micro_code()
    {
        // x180 + y180
        return instruction_t("  pulse 1001 0000 1001\n     wait 10\n     pulse 1010 0000 1010\n     wait 10");
    }

    gate_type_t type()
    {
        return __pauli_z_gate__;
    }

    cmat_t mat()
    {
        return m;
    }
};


/**
 * rx90
 */
class rx90 : public gate
{
public:
    cmat_t m;

    rx90(size_t q) : m(rx90_c)
    {
        name = "rx90";
        duration = 40;
        operands.push_back(q);
    }

    instruction_t qasm()
    {
        return instruction_t("rx90 q" + std::to_string(operands[0]));
    }

    instruction_t micro_code()
    {
        // return instruction_t("  pulse 1011 0000 1011\n     wait 10");
        return ql::dep_instruction_map["rx90"];
    }

    gate_type_t type()
    {
        return __rx90_gate__;
    }

    cmat_t mat()
    {
        return m;
    }
};


/**
 * mrx90
 */
class mrx90 : public gate
{
public:
    cmat_t m;

    mrx90(size_t q) : m(mrx90_c)
    {
        name = "mx90";
        duration = 40;
        operands.push_back(q);
    }

    instruction_t qasm()
    {
        return instruction_t("mrx90 q" + std::to_string(operands[0]) );
    }

    instruction_t micro_code()
    {
        // return instruction_t("  pulse 1101 0000 1101\n     wait 10");
        return ql::dep_instruction_map["mrx90"];
    }

    gate_type_t type()
    {
        return __mrx90_gate__;
    }

    cmat_t mat()
    {
        return m;
    }
};

/**
 * rx180
 */
class rx180 : public gate
{
public:
    cmat_t m;

    rx180(size_t q) : m(rx180_c)
    {
        name = "x180";
        duration = 40;
        operands.push_back(q);
    }

    instruction_t qasm()
    {
        return instruction_t("rx180 q" + std::to_string(operands[0]) );
    }

    instruction_t micro_code()
    {
        // return instruction_t("  pulse 1001 0000 1001\n     wait 10");
        return ql::dep_instruction_map["rx180"];
    }

    gate_type_t type()
    {
        return __rx180_gate__;
    }

    cmat_t mat()
    {
        return m;
    }
};


/**
 * ry90
 */
class ry90 : public gate
{
public:
    cmat_t m;

    ry90(size_t q) : m(ry90_c)
    {
        name = "ry90";
        duration = 40;
        operands.push_back(q);
    }

    instruction_t qasm()
    {
        return instruction_t("ry90 q" + std::to_string(operands[0]) );
    }

    gate_type_t type()
    {
        return __ry90_gate__;
    }

    instruction_t micro_code()
    {
        // return instruction_t("  pulse 1100 0000 1100\n     wait 10");
        return ql::dep_instruction_map["ry90"];
    }

    cmat_t mat()
    {
        return m;
    }
};


/**
 * mry90
 */
class mry90 : public gate
{
public:
    cmat_t m;

    mry90(size_t q) : m(mry90_c)
    {
        name = "my90";
        duration = 40;
        operands.push_back(q);
    }

    instruction_t qasm()
    {
        return instruction_t("mry90 q" + std::to_string(operands[0]) );
    }

    instruction_t micro_code()
    {
        // return instruction_t("  pulse 1110 0000 1110\n     wait 10");
        return ql::dep_instruction_map["mry90"];
    }

    gate_type_t type()
    {
        return __mry90_gate__;
    }

    cmat_t mat()
    {
        return m;
    }
};

/**
 * ry180
 */
class ry180 : public gate
{
public:
    cmat_t m;

    ry180(size_t q) : m(ry180_c)
    {
        name = "ry180";
        duration = 40;
        operands.push_back(q);
    }

    instruction_t qasm()
    {
        return instruction_t("ry180 q" + std::to_string(operands[0]) );
    }

    instruction_t micro_code()
    {
        // return instruction_t("  pulse 1010 0000 1010\n     wait 10");
        return ql::dep_instruction_map["ry180"];
    }

    gate_type_t type()
    {
        return __ry180_gate__;
    }

    cmat_t mat()
    {
        return m;
    }
};


/**
 * measure
 */
class measure : public gate
{
public:
    cmat_t m;

    measure(size_t q) : m(identity_c)
    {
        name = "measure";
        duration = 40;
        operands.push_back(q);
    }

    measure(size_t q, size_t c) : m(identity_c)
    {
        name = "measure";
        duration = 40;
        operands.push_back(q);
        creg_operands.push_back(c);
    }

    instruction_t qasm()
    {
        std::stringstream ss;
        ss << "measure ";
        ss << "q" << operands[0];
        if(!creg_operands.empty())
            ss << ", r" << creg_operands[0];

        return instruction_t(ss.str());
    }

    instruction_t micro_code()
    {
        return instruction_t("  wait 60\n     pulse 0000 1111 1111\n     wait 50\n     measure\n");
        // return ql::dep_instruction_map["measure"];
    }

    gate_type_t type()
    {
        return __measure_gate__;
    }

    cmat_t mat()
    {
        return m;
    }
};

/**
 * prepz
 */
class prepz : public gate
{
public:
    cmat_t m;

    prepz(size_t q) : m(identity_c)
    {
        name = "prepz";
        duration = 40;
        operands.push_back(q);
    }

    instruction_t qasm()
    {
        return instruction_t("prepz q" + std::to_string(operands[0]) );
    }

    instruction_t micro_code()
    {
        return instruction_t("  waitreg r0\n     waitreg r0\n");
        // return ql::dep_instruction_map["prepz"];
    }

    gate_type_t type()
    {
        return __prepz_gate__;
    }

    cmat_t mat()
    {
        return m;
    }
};

/**
 * cnot
 */
class cnot : public gate
{
public:
    cmat_t m;

    cnot(size_t q1, size_t q2) : m(cnot_c)
    {
        name = "cnot";
        duration = 160;
        operands.push_back(q1);
        operands.push_back(q2);
    }
    instruction_t qasm()
    {
        return instruction_t("cnot q" + std::to_string(operands[0])
                             + ",q"  + std::to_string(operands[1]) );
    }
    instruction_t micro_code()
    {
        return ql::dep_instruction_map["cnot"];
    }
    gate_type_t type()
    {
        return __cnot_gate__;
    }
    cmat_t mat()
    {
        return m;
    }
};

/**
 * cphase
 */
class cphase : public gate
{
public:
    cmat_t m;

    cphase(size_t q1, size_t q2) : m(cphase_c)
    {
        name = "cz";
        duration = 80;
        operands.push_back(q1);
        operands.push_back(q2);
    }
    instruction_t qasm()
    {
        return instruction_t("cz q" + std::to_string(operands[0])
                             + ",q"  + std::to_string(operands[1]) );
    }
    instruction_t micro_code()
    {
        return ql::dep_instruction_map["cz"];
    }
    gate_type_t type()
    {
        return __cphase_gate__;
    }
    cmat_t mat()
    {
        return m;
    }
};

/**
 * toffoli
 */
class toffoli : public gate
{
public:
    cmat_t m;

    toffoli(size_t q1, size_t q2, size_t q3) : m(ctoffoli_c)
    {
        name = "toffoli";
        duration = 160;
        operands.push_back(q1);
        operands.push_back(q2);
        operands.push_back(q3);
    }
    instruction_t qasm()
    {
        return instruction_t("toffoli q" + std::to_string(operands[0])
                             + ",q"  + std::to_string(operands[1])
                             + ",q"  + std::to_string(operands[2]) );
    }
    instruction_t micro_code()
    {
        return ql::dep_instruction_map["toffoli"];
    }
    gate_type_t type()
    {
        return __toffoli_gate__;
    }
    cmat_t mat()
    {
        return m;
    }
};

class nop : public gate
{
public:
    cmat_t m;

    nop() : m(nop_c)
    {
        name = "wait";
        duration = 20;
    }
    instruction_t qasm()
    {
        return instruction_t("nop");
    }
    instruction_t micro_code()
    {
        return ql::dep_instruction_map["nop"];
    }
    gate_type_t type()
    {
        return __nop_gate__;
    }
    cmat_t mat()
    {
        return m;
    }
};


class swap : public gate
{
public:
    cmat_t m;

    swap(size_t q1, size_t q2) : m(swap_c)
    {
        name = "swap";
        duration = 400;
        operands.push_back(q1);
        operands.push_back(q2);
    }
    instruction_t qasm()
    {
        return instruction_t("swap q" + std::to_string(operands[0])
                             + ",q"  + std::to_string(operands[1]) );
    }
    instruction_t micro_code()
    {
        return ql::dep_instruction_map["swap"];
    }
    gate_type_t type()
    {
        return __swap_gate__;
    }
    cmat_t mat()
    {
        return m;
    }
};


class wait : public gate
{
public:
    cmat_t m;
    size_t duration_in_cycles;

    wait(std::vector<size_t> qubits, size_t d, size_t dc) : m(nop_c)
    {
        name = "wait";
        duration = d;
        duration_in_cycles = dc;
        for(auto & q : qubits)
        {
            operands.push_back(q);
        }
    }
    instruction_t qasm()
    {
        return instruction_t("qwait " + std::to_string(duration_in_cycles));
    }
    instruction_t micro_code()
    {
        return ql::dep_instruction_map["wait"];
    }
    gate_type_t type()
    {
        return __wait_gate__;
    }
    cmat_t mat()
    {
        return m;
    }
};

class SOURCE : public gate
{
public:
    cmat_t m;

    SOURCE() : m(nop_c)
    {
        name = "SOURCE";
        duration = 1;
    }
    instruction_t qasm()
    {
        return instruction_t("SOURCE");
    }
    instruction_t micro_code()
    {
        return ql::dep_instruction_map["SOURCE"];
    }
    gate_type_t type()
    {
        return __dummy_gate__;
    }
    cmat_t mat()
    {
        return m;
    }
};

class SINK : public gate
{
public:
    cmat_t m;

    SINK() : m(nop_c)
    {
        name = "SINK";
        duration = 1;
    }
    instruction_t qasm()
    {
        return instruction_t("SINK");
    }
    instruction_t micro_code()
    {
        return ql::dep_instruction_map["SINK"];
    }
    gate_type_t type()
    {
        return __dummy_gate__;
    }
    cmat_t mat()
    {
        return m;
    }
};

class display : public gate
{
public:
    cmat_t m;

    display() : m(nop_c)
    {
        name = "display";
        duration = 0;
    }
    instruction_t qasm()
    {
        return instruction_t("display");
    }
    instruction_t micro_code()
    {
        return ql::dep_instruction_map["display"];
    }
    gate_type_t type()
    {
        return __display__;
    }
    cmat_t mat()
    {
        return m;
    }
};


/**
 * custom gate support
 */
class custom_gate : public gate
{
public:
    cmat_t              m;                // matrix representation
    size_t              parameters;       // number of parameters : single qubit, two qubits ... etc
    ucode_sequence_t    qumis;            // microcode sequence
    instruction_type_t  operation_type;   // operation type : rf/flux
    strings_t           used_hardware;    // used hardware
    std::string         arch_operation_name;  // name of instruction in the architecture (e.g. cc_light_instr)

public:

    /**
     * ctor
     */
    custom_gate(string_t name)
    {
        this->name = name;
    }

    /**
     * copy ctor
     */
    custom_gate(const custom_gate& g)
    {
        name = g.name;
        creg_operands = g.creg_operands;
        parameters = g.parameters;
        qumis.assign(g.qumis.begin(), g.qumis.end());
        operation_type = g.operation_type;
        duration  = g.duration;
        used_hardware.assign(g.used_hardware.begin(), g.used_hardware.end());
        m.m[0] = g.m.m[0];
        m.m[1] = g.m.m[1];
        m.m[2] = g.m.m[2];
        m.m[3] = g.m.m[3];
    }

    /**
     * explicit ctor
     */
    custom_gate(string_t& name, cmat_t& m,
                size_t parameters, size_t duration, size_t latency,
                instruction_type_t& operation_type, ucode_sequence_t& qumis, strings_t hardware) :
                m(m), parameters(parameters), qumis(qumis), operation_type(operation_type)
    {
        this->name = name;
        this->duration = duration;
        for (size_t i=0; i<hardware.size(); i++)
            used_hardware.push_back(hardware[i]);
    }

    /**
     * load from json
     */
    custom_gate(string_t name, string_t& file_name)
    {
        this->name = name;
        std::ifstream f(file_name);
        if (f.is_open())
        {
            json instr;
            f >> instr;
            load(instr);
            f.close();
        }
        else
            EOUT("json file not found !");
    }

    /**
     * load instruction from json map
     */
    custom_gate(std::string& name, json& instr)
    {
        this->name = name;
        load(instr);
    }

    /**
     * match qubit id
     */
    bool is_qubit_id(std::string& str)
    {
        if (str[0] != 'q')
            return false;
        uint32_t l = str.length();
        if (l>=1)
        {
            for (size_t i=1; i<l; ++i)
                if (!str::is_digit(str[i]))
                    return false;
        }
        return true;
    }

    /**
     * return qubit id
     */
    size_t qubit_id(std::string qubit)
    {
        std::string id = qubit.substr(1);
        return (atoi(id.c_str()));
    }

    /**
     * load instruction from json map
     */
    void load(json& instr)
    {
        // DOUT("loading instruction '" << name << "'...");
        std::string l_attr = "qubits";
        try
        {
            l_attr = "qubits";
            // DOUT("qubits: " << instr["qubits"]);
            parameters = instr["qubits"].size();
            for (size_t i=0; i<parameters; ++i)
            {
                std::string qid = instr["qubits"][i];
                if (!is_qubit_id(qid))
                {
                    EOUT("invalid qubit id in attribute 'qubits' !");
                    throw ql::exception("[x] error : ql::custom_gate() : error while loading instruction '" + name + "' : attribute 'qubits' : invalid qubit id !", false);
                }
                operands.push_back(qubit_id(qid));
            }
            // ucode_sequence_t ucs = instr["qumis"];
            // qumis.assign(ucs.begin(), ucs.end());
            // operation_type = instr["type"];
            l_attr = "duration";
            duration = instr["duration"];
            // strings_t hdw = instr["hardware"];
            // used_hardware.assign(hdw.begin(), hdw.end());
            l_attr = "matrix";
            auto mat = instr["matrix"];
            m.m[0] = complex_t(mat[0][0], mat[0][1]);
            m.m[1] = complex_t(mat[1][0], mat[1][1]);
            m.m[2] = complex_t(mat[2][0], mat[2][1]);
            m.m[3] = complex_t(mat[3][0], mat[3][1]);
        }
        catch (json::exception e)
        {
            EOUT("while loading instruction '" << name << "' (attr: " << l_attr << ") : " << e.what());
            throw ql::exception("[x] error : ql::custom_gate() : error while loading instruction '" + name + "' : attribute '" + l_attr + "' : \n\t" + e.what(), false);
        }

        if ( !instr["cc_light_instr"].is_null() )
        {
            arch_operation_name = instr["cc_light_instr"];
        }
    }

    void print_info()
    {
        println("[-] custom gate : ");
        println("    |- name     : " << name);
        println("    |- n_params : " << parameters);
        utils::print_vector(operands,"[openql]     |- qubits   :"," , ");
        println("    |- duration : " << duration);
        println("    |- matrix   : [" << m.m[0] << ", " << m.m[1] << ", " << m.m[2] << ", " << m.m[3] << "]");
    }

    /**
     * qasm output
     */
    instruction_t qasm()
    {
        std::stringstream ss;
        size_t p = name.find(" ");
        std::string gate_name = name.substr(0,p);
        if (operands.size() == 0)
            ss << gate_name;
        else if (operands.size() == 1)
<<<<<<< HEAD
            ss << gate_name << " q" << operands[0];
        else
        {
            ss << gate_name << " q" << operands[0];
=======
            ss << gate_name << " q[" << operands[0] << "]";
        // ss << "   " << gate_name << " q" << operands[0];
        else
        {
            // ss << "   " << gate_name << " q" << operands[0];
            ss << gate_name << " q[" << operands[0] << "]";
>>>>>>> d4d956ec
            for (size_t i=1; i<operands.size(); i++)
                ss << ",q[" << operands[i] << "]";
        }

        if(creg_operands.size() == 0)
        {

        }
        else if(creg_operands.size() == 1)
        {
            ss << ",r" << creg_operands[0];
        }
        else
        {
            ss << ",r" << creg_operands[0];
            for (size_t i=1; i<creg_operands.size(); i++)
                ss << ",r" << creg_operands[i];
        }

        return instruction_t(ss.str());
    }

    /**
     * microcode
     */
    instruction_t micro_code()
    {
        std::stringstream ss;
        for (size_t i=0; i<qumis.size(); i++)
            ss << "     " << qumis[i] << "\n";
        return instruction_t(ss.str());
    }

    /**
     * type
     */
    gate_type_t type()
    {
        return __custom_gate__;
    }

    /**
     * matrix
     */
    cmat_t mat()
    {
        return m;
    }

};

/**
 * composite gate
 */
class composite_gate : public custom_gate
{
public:
    double angle; // TODO not needed, should be removed, check it!!!
    cmat_t m;
    std::vector<gate *> gs;

    composite_gate(std::string name) : custom_gate(name)
    {
        duration = 0;
    }

    composite_gate(std::string name, std::vector<gate *> seq) : custom_gate(name)
    {
        duration = 0;
        for (gate * g : seq)
        {
            gs.push_back(g);
            duration += g->duration;
            operands.insert(operands.end(), g->operands.begin(), g->operands.end());
        }
    }

    instruction_t qasm()
    {
        std::stringstream instr;
        for (gate * g : gs)
            instr << g->qasm() << "\n";
        return instruction_t(instr.str());
    }

    instruction_t micro_code()
    {
        // dummy !
        return instruction_t("");
    }

    gate_type_t type()
    {
        return __composite_gate__;
    }

    cmat_t mat()
    {
        return m;
    }
};

} // end ql namespace

#endif // GATE_H<|MERGE_RESOLUTION|>--- conflicted
+++ resolved
@@ -23,6 +23,7 @@
 
 #include <ql/openql.h>
 #include <ql/exception.h>
+#include <ql/options.h>
 
 using json = nlohmann::json;
 
@@ -1463,24 +1464,38 @@
         std::stringstream ss;
         size_t p = name.find(" ");
         std::string gate_name = name.substr(0,p);
-        if (operands.size() == 0)
-            ss << gate_name;
-        else if (operands.size() == 1)
-<<<<<<< HEAD
-            ss << gate_name << " q" << operands[0];
+
+        std::string output_qasm_versionopt = ql::options::get("output_qasm_version");
+        if(output_qasm_versionopt == "1")
+        {
+            if (operands.size() == 0)
+                ss << gate_name;
+            else if (operands.size() == 1)
+                ss << gate_name << " q" << operands[0];
+            else
+            {
+                ss << gate_name << " q" << operands[0];
+                for (size_t i=1; i<operands.size(); i++)
+                    ss << ",q" << operands[i];
+            }
+        }
+        else if(output_qasm_versionopt == "2")
+        {
+            if (operands.size() == 0)
+                ss << gate_name;
+            else if (operands.size() == 1)
+                ss << gate_name << " q[" << operands[0] << "]";
+            else
+            {
+                ss << gate_name << " q[" << operands[0] << "]";
+                for (size_t i=1; i<operands.size(); i++)
+                    ss << ",q[" << operands[i] << "]";
+            }
+        }
         else
         {
-            ss << gate_name << " q" << operands[0];
-=======
-            ss << gate_name << " q[" << operands[0] << "]";
-        // ss << "   " << gate_name << " q" << operands[0];
-        else
-        {
-            // ss << "   " << gate_name << " q" << operands[0];
-            ss << gate_name << " q[" << operands[0] << "]";
->>>>>>> d4d956ec
-            for (size_t i=1; i<operands.size(); i++)
-                ss << ",q[" << operands[i] << "]";
+            EOUT("non-supported output_qasm_version:" << output_qasm_versionopt);
+            throw ql::exception("[x] error while printing instruction: " + name + " non-supported output_qasm_version: " + output_qasm_versionopt, false);
         }
 
         if(creg_operands.size() == 0)
