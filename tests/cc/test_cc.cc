/*
    file:       test_cc.cc
    author:     Wouter Vlothuizen
    notes:      based on:
                - ../test_uniform.cc, modified and extended for the cc (Central Controller)
                - ../test_hybrid.py
*/

#include "openql.h"
#include "utils.h"

#include <string>
#include <vector>
#include <iostream>
#include <fstream>
#include <algorithm>
#include <sstream>
#include <cassert>

#include <time.h>

<<<<<<< HEAD
=======
#include <openql.h>

>>>>>>> 907ac3dd
#define CFG_FILE_JSON   "test_cfg_cc.json"


// based on tests/test_hybrid.py
void test_classical(std::string scheduler, std::string scheduler_uniform)
{
    const int num_qubits = 17;
    const int num_cregs = 3;

    // create and set platform
    ql::quantum_platform s17("s17", CFG_FILE_JSON);

    // create program
    ql::quantum_program prog(("test_classical_" + scheduler + "_uniform_" + scheduler_uniform), s17, num_qubits, num_cregs);
    ql::quantum_kernel k("kernel7.0", s17, num_qubits, num_cregs);

    // quantum operations
    for (int j=6; j<17; j++) {
        k.gate("x", j);
    }
    k.wait({}, 0);      // help scheduler

    // 1/2/3 qubit flux
#if 0 // misaligns cz and park_cz (using old scheduler)
    k.gate("cnot", 6, 7);
    k.gate("park_cz", 11);  // NB: not necessarily correct qubit

    k.gate("cnot", 12, 13);
    k.gate("park_cz", 17);

    k.gate("cnot", 10, 15);
    k.gate("park_cz", 16);
#else
    k.gate("cz", 6, 7);
    k.gate("park_cz", 11);  // NB: not necessarily correct qubit

    k.gate("cz", 12, 13);
    k.gate("park_cz", 15);

    k.gate("cz", 10, 15);
    k.gate("park_cz", 16);
#endif
	k.wait({}, 0);      // help scheduler

<<<<<<< HEAD
    k.gate("cz_park", std::vector<size_t> {6, 7, 11});
    k.gate("cz_park", std::vector<size_t> {12, 13, 15});
    k.gate("cz_park1", std::vector<size_t> {10, 15, 16});   // FIXME:
	k.wait({}, 0);      // help scheduler
=======
    k.gate("cz_park", {6, 7, 11});
    k.gate("cz_park", {12, 13, 15});
    k.gate("cz_park1", {10, 15, 16});   // FIXME:
    k.wait({6,7,8,9,10,11,12,13,14,15,16}, 0);      // help scheduler
>>>>>>> 907ac3dd

    // gate with angle parameter
    double angle = 1.23456; // just some number
    k.gate("x", {6}, {}, 0, angle);
#if 0    // FIXME: drops angle
[OPENQL] /mnt/mac/GIT/OpenQL/ql/kernel.h:762 Adding gate : x with qubits [6]
[OPENQL] /mnt/mac/GIT/OpenQL/ql/kernel.h:765 trying to add specialized decomposed gate for: x
[OPENQL] /mnt/mac/GIT/OpenQL/ql/kernel.h:525 Checking if specialized decomposition is available for x
[OPENQL] /mnt/mac/GIT/OpenQL/ql/kernel.h:539 decomposed specialized instruction name: x q6
[OPENQL] /mnt/mac/GIT/OpenQL/ql/kernel.h:612 composite gate not found for x q6
[OPENQL] /mnt/mac/GIT/OpenQL/ql/kernel.h:774 trying to add parameterized decomposed gate for: x
[OPENQL] /mnt/mac/GIT/OpenQL/ql/kernel.h:623 Checking if parameterized decomposition is available for x
[OPENQL] /mnt/mac/GIT/OpenQL/ql/kernel.h:637 decomposed parameterized instruction name: x %0
[OPENQL] /mnt/mac/GIT/OpenQL/ql/kernel.h:643 parameterized composite gate found for x %0
[OPENQL] /mnt/mac/GIT/OpenQL/ql/kernel.h:647 composite gate type
[OPENQL] /mnt/mac/GIT/OpenQL/ql/kernel.h:504 composite ins: x %0
[OPENQL] /mnt/mac/GIT/OpenQL/ql/kernel.h:508   sub ins: rx180 %0
[OPENQL] /mnt/mac/GIT/OpenQL/ql/kernel.h:659 Adding sub ins: rx180 %0
[OPENQL] /mnt/mac/GIT/OpenQL/ql/kernel.h:661  after comma removal, sub ins: rx180 %0
[OPENQL] /mnt/mac/GIT/OpenQL/ql/kernel.h:675 actual qubits of this gate: [6]

Breakpoint 1, ql::quantum_kernel::add_custom_gate_if_available (this=this@entry=0x7fffffffe410, gname="rx180", qubits=std::vector of length 1, capacity 1 = {...}, cregs=std::vector of length 0, capacity 0, duration=duration@entry=0,
    angle=angle@entry=0) at /mnt/mac/GIT/OpenQL/ql/kernel.h:485
485                     c.push_back(g);
(gdb) print *g
$1 = {<ql::gate> = {_vptr.gate = 0x4f1eb0 <vtable for ql::custom_gate+16>, optimization_enabled = true, name = "rx180", operands = std::vector of length 1, capacity 1 = {6}, creg_operands = std::vector of length 0, capacity 0, duration = 20,
    angle = 3.7321244583827756e-317}, m = {m = {{_M_value = 0 + 1 * I}, {_M_value = 1 + 0 * I}, {_M_value = 1 + 0 * I}, {_M_value = 0 + 0 * I}}}, parameters = 0, operation_type = ql::flux_t, used_hardware = std::vector of length 0, capacity 0,
  arch_operation_name = ""}
(gdb) print angle
$2 = 0
(gdb) bt
#0  ql::quantum_kernel::add_custom_gate_if_available (this=this@entry=0x7fffffffe410, gname="rx180", qubits=std::vector of length 1, capacity 1 = {...}, cregs=std::vector of length 0, capacity 0, duration=duration@entry=0, angle=angle@entry=0)
    at /mnt/mac/GIT/OpenQL/ql/kernel.h:485
#1  0x000000000048798e in ql::quantum_kernel::add_param_decomposed_gate_if_available (this=this@entry=0x7fffffffe410, gate_name="x", all_qubits=std::vector of length 1, capacity 1 = {...}, cregs=std::vector of length 0, capacity 0)
    at /mnt/mac/GIT/OpenQL/ql/kernel.h:678
#2  0x0000000000489adc in ql::quantum_kernel::gate (this=this@entry=0x7fffffffe410, gname="x", qubits=std::vector of length 1, capacity 1 = {...}, cregs=std::vector of length 0, capacity 0, duration=duration@entry=0,
    angle=angle@entry=1.2345600000000001) at /mnt/mac/GIT/OpenQL/ql/kernel.h:775
#3  0x000000000043b81c in test_classical (scheduler="ALAP", scheduler_uniform="no") at /mnt/mac/GIT/OpenQL/tests/cc/test_cc.cc:63
#4  0x000000000042f330 in main (argc=<optimized out>, argv=<optimized out>) at /mnt/mac/GIT/OpenQL/tests/cc/test_cc.cc:598
(gdb)
#endif

    k.gate("rx180", {6}, {}, 0, angle);     // NB: works


    // create classical registers
    ql::creg rd(1);    // destination register
    ql::creg rs1(2);
    ql::creg rs2(3);

#if 0   // FIXME: not implemented in CC backend
    // add/sub/and/or/xor//    k.classical(rd, ql::operation(rs1, std::string("+"), rs2));
    ql::operation op = ql::operation(rs1, std::string("+"), rs2);
    k.classical(rd, op);
#endif

#if 0   // Python
    k.classical(rd, ql.Operation(rs1, "+", rs2))

    // not
    k.classical(rd, ql.Operation("~", rs2))

    // comparison
    k.classical(rd, ql.Operation(rs1, "==", rs2))

    // initialize (r1 = 2)
    k.classical(rs1, ql.Operation(2))

    // assign (r1 = r2)
    k.classical(rs1, ql.Operation(rs2))

    // measure
    k.gate("measure", [0], rs1)
#endif
    k.gate("measure", {7}, {0});
    k.gate("measure", {8}, {1});

    prog.add(k);

    ql::options::set("scheduler", scheduler);
    ql::options::set("scheduler_uniform", scheduler_uniform);
#if 0   // FIXME
    ql::options::set("backend_cc_map_input_file", "test_output/test_classical_ALAP_uniform_no.map");
#endif
    prog.compile();
}


void test_qec_pipelined(std::string scheduler, std::string scheduler_uniform)
{
    const int num_qubits = 17;
    const int num_cregs = 3;

   // create and set platform
    ql::quantum_platform s17("s17", CFG_FILE_JSON);

    // create program
    ql::quantum_program prog(("test_qec_pipelined_" + scheduler + "_uniform_" + scheduler_uniform), s17, num_qubits, num_cregs);
    ql::quantum_kernel k("kernel7.0", s17, num_qubits, num_cregs);

    // pipelined QEC: [
    // see: R. Versluis et al., Phys. Rev. A 8, 034021 (2017)
    // - nw, ne, sw, se] -> [n, e, w, s] because we rotate grid
    // - H -> rym90, ry90, see Fig 2 of reference
    //
    // class SurfaceCode, qubits, tiles, width, getNeighbourN, getNeighbourE, getNeighbourW, getNeighbourS, getX, getZ, getData

    const unsigned int x = 7;
    const unsigned int xN = x-5;
    const unsigned int xE = x+1;
    const unsigned int xS = x+5;
    const unsigned int xW = x-1;

    const unsigned int z = 11;
    const unsigned int zN = z-5;
    const unsigned int zE = z+1;
    const unsigned int zS = z+5;
    const unsigned int zW = z-1;

    // X stabilizers
    k.gate("rym90", x);
    k.gate("rym90", xN);
    k.gate("rym90", xE);
    k.gate("rym90", xW);
    k.gate("rym90", xS);
	k.wait({}, 0);      // help scheduler

    k.gate("cz", x, xE);
    k.gate("cz", x, xN);
    k.gate("cz", x, xS);
    k.gate("cz", x, xW);
	k.wait({}, 0);      // help scheduler

    k.gate("ry90", x);
    k.gate("ry90", xN);
    k.gate("ry90", xE);
    k.gate("ry90", xW);
    k.gate("ry90", xS);
	k.wait({}, 0);      // help scheduler

    // FIXME:
    // - qubits participating in CZ need phase correction, which may be part of gate, or separate
    // - similar for qubits not participating
    // - phase corrections performed using flux lines:
    //      + duration?
    //      + possible in parallel without doing 2 qubits gate?

<<<<<<< HEAD
    k.gate("measure", std::vector<size_t> {x}, std::vector<size_t> {0});
	k.wait({}, 0);      // help scheduler
=======
    k.gate("measure", {x}, {0});
//    k.wait({x}, 0);
    k.wait({0,1,2,3,4,5,6,7,8,9,10,11,12,13,14,15,16}, 0);
>>>>>>> 907ac3dd

    // Z stabilizers
    k.gate("rym90", z);

    k.gate("cz", z, zE);
    k.gate("cz", z, zS);
    k.gate("cz", z, zN);
    k.gate("cz", z, zW);

    k.gate("ry90", z);
    k.gate("measure", {z}, {1});

    prog.add(k);

    ql::options::set("scheduler", scheduler);
    ql::options::set("scheduler_uniform", scheduler_uniform);
    prog.compile();
}


void test_do_while_nested_for(std::string scheduler, std::string scheduler_uniform)
{
   // create and set platform
    ql::quantum_platform s17("s17", CFG_FILE_JSON);

    // create program
    const int num_qubits = 17;
    const int num_cregs = 3;
    ql::quantum_program prog(("test_do_while_nested_for_" + scheduler + "_uniform_" + scheduler_uniform), s17, num_qubits, num_cregs);
//    ql::quantum_kernel k("kernel7.0", s17, num_qubits, num_cregs);

    ql::quantum_program sp1(("sp1"), s17, num_qubits, num_cregs);
    ql::quantum_program sp2(("sp2"), s17, num_qubits, num_cregs);
    ql::quantum_kernel k1("aKernel1", s17, num_qubits, num_cregs);
    ql::quantum_kernel k2("aKernel2", s17, num_qubits, num_cregs);

    // create classical registers
    ql::creg rd(1);    // destination register
    ql::creg rs1(2);
    ql::creg rs2(3);

    // quantum operations
    k1.gate("x", 6);
    k2.gate("y", 6);

    // sp1.add_do_while(k1, ql.Operation(rs1, '>=', rs2))
    ql::operation op1 = ql::operation(rs1, std::string(">="), rs2);
    sp1.add_do_while(k1, op1);

    // sp2.add_for(sp1, 100)
    sp2.add_for(sp1, 100);

    // p.add_program(sp2);
    prog.add_program(sp2);
    // NB: will not run properly, because rs1 and rs2 are never changed

    ql::options::set("scheduler", scheduler);
    ql::options::set("scheduler_uniform", scheduler_uniform);
    prog.compile();
}




void test_rabi( std::string scheduler, std::string scheduler_uniform)
{
    // create and set platform
    ql::quantum_platform s17("s17", "test_cfg_cc_demo.json");

    const int num_qubits = 17;
    const int num_cregs = 3;
    ql::quantum_program prog(("test_rabi_" + scheduler + "_uniform_" + scheduler_uniform), s17, num_qubits, num_cregs);
    ql::quantum_program sp1(("sp1"), s17, num_qubits, num_cregs);
    ql::quantum_kernel k1("aKernel1", s17, num_qubits, num_cregs);

    ql::creg rs1(1);
    ql::creg rs2(2);
    size_t qubit = 10;     // connects to uhfqa-0 and awg8-mw-0

    k1.gate("x", qubit);
    k1.gate("measure", {(ql::utils::UInt)qubit}, {1});

    ql::operation op1 = ql::operation(rs1, std::string(">="), rs2); // FIXME: bogus condition, endless loop
    sp1.add_do_while(k1, op1);
    prog.add_program(sp1);

    ql::options::set("scheduler", scheduler);
    ql::options::set("scheduler_uniform", scheduler_uniform);
    prog.compile();
}


void test_wait( std::string scheduler, std::string scheduler_uniform)
{
    // create and set platform
    ql::quantum_platform s17("s17", CFG_FILE_JSON);

    const int num_qubits = 17;
    const int num_cregs = 3;
    ql::quantum_program prog(("test_wait_" + scheduler + "_uniform_" + scheduler_uniform), s17, num_qubits, num_cregs);
    ql::quantum_program sp1(("sp1"), s17, num_qubits, num_cregs);
    ql::quantum_kernel k("aKernel", s17, num_qubits, num_cregs);

    size_t qubit = 10;     // connects to uhfqa-0 and awg8-mw-0

    for(int delay=1; delay<=10; delay++) {
        k.gate("x", qubit);
        k.wait({(ql::utils::UInt)qubit}, delay*20);
        k.gate("y", qubit);
    }

    prog.add(k);

    ql::options::set("scheduler", scheduler);
    ql::options::set("scheduler_uniform", scheduler_uniform);
    prog.compile();
}

// FIXME: test to find quantum inspire problems 20200325
void test_qi_example( std::string scheduler, std::string scheduler_uniform)
{
    // create and set platform
    ql::quantum_platform s5("s5", "cc_s5_direct_iq.json");

    const int num_qubits = 5;
    const int num_cregs = 5;
    ql::quantum_program prog(("test_qi_example_" + scheduler + "_uniform_" + scheduler_uniform), s5, num_qubits, num_cregs);
    ql::quantum_program sp1(("sp1"), s5, num_qubits, num_cregs);
    ql::quantum_kernel k("aKernel", s5, num_qubits, num_cregs);

	for(size_t i=0; i<5; i++) {
		k.gate("prepz", i);
	}
	k.wait({}, 0);      // help scheduler
    k.gate("ry180", {0, 2});     // FIXME: "y" does not work, but gate decomposition should handle?
    k.gate("wait");
    k.gate("cz", {0, 2});
    k.gate("wait");
    k.gate("y90", 2);

	k.wait({}, 0);      // help scheduler
	for(size_t i=0; i<5; i++) {
		k.gate("measure", i);
	}
	k.wait({}, 0);      // help scheduler

    prog.add(k);

    ql::options::set("scheduler", scheduler);
    ql::options::set("scheduler_uniform", scheduler_uniform);
    ql::options::set("write_qasm_files", "yes");    // so we can see bundles
    prog.compile();
}


void test_break( std::string scheduler, std::string scheduler_uniform)
{
    // create and set platform
    ql::quantum_platform s5("s5", "cc_s5_direct_iq.json");

    const int num_qubits = 5;
    const int num_cregs = 5;
    ql::quantum_program prog(("test_break_" + scheduler + "_uniform_" + scheduler_uniform), s5, num_qubits, num_cregs);
    ql::quantum_kernel k("aKernel", s5, num_qubits, num_cregs);

    k.gate("prepz", 1);	// FIXME: program makes no sense
    k.gate("measure", 1);
    k.gate("if_1_break", 1);

    prog.add_for(k, 100);

    ql::options::set("scheduler", scheduler);
    ql::options::set("scheduler_uniform", scheduler_uniform);
    ql::options::set("write_qasm_files", "yes");    	// so we can see bundles
    prog.compile();
}


int main(int argc, char ** argv)
{
    ql::utils::logger::set_log_level("LOG_INFO");      // LOG_DEBUG, LOG_INFO

#if 0
    test_classical("ALAP", "no");
    test_qec_pipelined("ALAP", "no");
    test_do_while_nested_for("ALAP", "no");
    test_rabi("ALAP", "no");
    test_wait("ALAP", "no");
#endif

#if 1
    test_qi_example("ALAP", "no");
    test_break("ALAP", "no");
#endif

    return 0;
}<|MERGE_RESOLUTION|>--- conflicted
+++ resolved
@@ -7,7 +7,7 @@
 */
 
 #include "openql.h"
-#include "utils.h"
+//#include "utils.h"
 
 #include <string>
 #include <vector>
@@ -19,11 +19,6 @@
 
 #include <time.h>
 
-<<<<<<< HEAD
-=======
-#include <openql.h>
-
->>>>>>> 907ac3dd
 #define CFG_FILE_JSON   "test_cfg_cc.json"
 
 
@@ -68,17 +63,10 @@
 #endif
 	k.wait({}, 0);      // help scheduler
 
-<<<<<<< HEAD
-    k.gate("cz_park", std::vector<size_t> {6, 7, 11});
-    k.gate("cz_park", std::vector<size_t> {12, 13, 15});
-    k.gate("cz_park1", std::vector<size_t> {10, 15, 16});   // FIXME:
-	k.wait({}, 0);      // help scheduler
-=======
     k.gate("cz_park", {6, 7, 11});
     k.gate("cz_park", {12, 13, 15});
     k.gate("cz_park1", {10, 15, 16});   // FIXME:
     k.wait({6,7,8,9,10,11,12,13,14,15,16}, 0);      // help scheduler
->>>>>>> 907ac3dd
 
     // gate with angle parameter
     double angle = 1.23456; // just some number
@@ -226,14 +214,8 @@
     //      + duration?
     //      + possible in parallel without doing 2 qubits gate?
 
-<<<<<<< HEAD
-    k.gate("measure", std::vector<size_t> {x}, std::vector<size_t> {0});
-	k.wait({}, 0);      // help scheduler
-=======
     k.gate("measure", {x}, {0});
-//    k.wait({x}, 0);
-    k.wait({0,1,2,3,4,5,6,7,8,9,10,11,12,13,14,15,16}, 0);
->>>>>>> 907ac3dd
+	k.wait({}, 0);      // help scheduler
 
     // Z stabilizers
     k.gate("rym90", z);
@@ -353,7 +335,7 @@
 }
 
 // FIXME: test to find quantum inspire problems 20200325
-void test_qi_example( std::string scheduler, std::string scheduler_uniform)
+void test_qi_example(const std::string &scheduler, const std::string &scheduler_uniform)
 {
     // create and set platform
     ql::quantum_platform s5("s5", "cc_s5_direct_iq.json");
@@ -389,7 +371,7 @@
 }
 
 
-void test_break( std::string scheduler, std::string scheduler_uniform)
+void test_break(const std::string &scheduler, const std::string &scheduler_uniform)
 {
     // create and set platform
     ql::quantum_platform s5("s5", "cc_s5_direct_iq.json");
@@ -416,7 +398,7 @@
 {
     ql::utils::logger::set_log_level("LOG_INFO");      // LOG_DEBUG, LOG_INFO
 
-#if 0
+#if 0	// FIXME
     test_classical("ALAP", "no");
     test_qec_pipelined("ALAP", "no");
     test_do_while_nested_for("ALAP", "no");
