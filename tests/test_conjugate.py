import os
import unittest
from openql import openql as ql
from utils import file_compare

rootDir = os.path.dirname(os.path.realpath(__file__))
curdir = os.path.dirname(__file__)
output_dir = os.path.join(curdir, 'test_output')

<<<<<<< HEAD
def file_compare(fn1, fn2):
    isSame = False
    with open(fn1, 'r') as f1:
        with open(fn2, 'r') as f2:
            a = f1.read()
            b = f2.read()
            f1.close()
            f2.close()
            isSame = (a==b)
    return isSame
=======
ql.set_option('output_dir', output_dir)
ql.set_option('optimize', 'no')
ql.set_option('scheduler', 'ASAP')
ql.set_option('log_level', 'LOG_WARNING')
>>>>>>> faeafbd4


class Test_conjugated_kernel(unittest.TestCase):

    @classmethod
    def setUpClass(self):
        ql.set_option('output_dir', output_dir)
        ql.set_option('optimize', 'no')
        ql.set_option('scheduler', 'ASAP')
        ql.set_option('log_level', 'LOG_WARNING')

    def test_conjugate(self):
        config_fn = os.path.join(curdir, 'test_cfg_none_simple.json')
        platform = ql.Platform('platform_none', config_fn)
        num_qubits = 3
        p = ql.Program('test_conjugate', platform, num_qubits)

        k = ql.Kernel('kernel_orignal', platform, num_qubits)
        ck = ql.Kernel('kernel_conjugate', platform, num_qubits)

        k.gate("x", [0])
        k.gate("y", [0])
        k.gate("z", [0])
        k.gate("h", [0])
        k.gate("i", [0])
        k.gate("s", [0])
        k.gate("t", [0])
        k.gate("sdag", [0])
        k.gate("tdag", [0])

        k.gate('cnot', [0, 1])
        k.gate('cphase', [1, 2])
        k.gate('swap', [2, 0])

        k.gate('toffoli', [0, 1, 2])

        # generate conjugate of k
        ck.conjugate(k)

        p.add_kernel(k)
        p.add_kernel(ck)

        p.compile()

<<<<<<< HEAD
        # gold_fn = rootDir + '/golden/test_conjugate.qasm'
        # qasm_fn = os.path.join(output_dir, p.name+'.qasm')
        # self.assertTrue( file_compare(qasm_fn, gold_fn) )
=======
        gold_fn = rootDir + '/golden/test_conjugate.qasm'
        qasm_fn = os.path.join(output_dir, p.name+'.qasm')
        self.assertTrue(file_compare(qasm_fn, gold_fn))

>>>>>>> faeafbd4

if __name__ == '__main__':
    unittest.main()<|MERGE_RESOLUTION|>--- conflicted
+++ resolved
@@ -6,24 +6,6 @@
 rootDir = os.path.dirname(os.path.realpath(__file__))
 curdir = os.path.dirname(__file__)
 output_dir = os.path.join(curdir, 'test_output')
-
-<<<<<<< HEAD
-def file_compare(fn1, fn2):
-    isSame = False
-    with open(fn1, 'r') as f1:
-        with open(fn2, 'r') as f2:
-            a = f1.read()
-            b = f2.read()
-            f1.close()
-            f2.close()
-            isSame = (a==b)
-    return isSame
-=======
-ql.set_option('output_dir', output_dir)
-ql.set_option('optimize', 'no')
-ql.set_option('scheduler', 'ASAP')
-ql.set_option('log_level', 'LOG_WARNING')
->>>>>>> faeafbd4
 
 
 class Test_conjugated_kernel(unittest.TestCase):
@@ -68,16 +50,10 @@
 
         p.compile()
 
-<<<<<<< HEAD
-        # gold_fn = rootDir + '/golden/test_conjugate.qasm'
-        # qasm_fn = os.path.join(output_dir, p.name+'.qasm')
-        # self.assertTrue( file_compare(qasm_fn, gold_fn) )
-=======
         gold_fn = rootDir + '/golden/test_conjugate.qasm'
         qasm_fn = os.path.join(output_dir, p.name+'.qasm')
         self.assertTrue(file_compare(qasm_fn, gold_fn))
 
->>>>>>> faeafbd4
 
 if __name__ == '__main__':
     unittest.main()